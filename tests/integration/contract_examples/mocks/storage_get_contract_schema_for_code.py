--- conflicted
+++ resolved
@@ -2,32 +2,6 @@
     "id": 1,
     "jsonrpc": "2.0",
     "result": {
-<<<<<<< HEAD
-        "data": {
-            "abi": [
-                {
-                    "inputs": [{"name": "initial_storage", "type": "string"}],
-                    "type": "constructor",
-                },
-                {
-                    "inputs": [],
-                    "name": "get_storage",
-                    "outputs": [{"name": "", "type": "string"}],
-                    "type": "function",
-                },
-                {
-                    "inputs": [{"name": "new_storage", "type": "string"}],
-                    "name": "update_storage",
-                    "outputs": [],
-                    "type": "function",
-                },
-            ],
-            "class": "Storage",
-        },
-        "exception": None,
-        "message": "Success: get_contract_schema_for_code",
-        "status": "success",
-=======
         "abi": [
             {
                 "inputs": [{"name": "initial_storage", "type": "string"}],
@@ -47,6 +21,5 @@
             },
         ],
         "class": "Storage",
->>>>>>> ebdeeef2
     },
 }