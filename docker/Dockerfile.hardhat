FROM node:20.11-alpine3.19

# Create non-root user
RUN addgroup -S hardhat-group && adduser -S hardhat-user -G hardhat-group
WORKDIR /app

# Install necessary packages and set up the environment
RUN apk add --no-cache curl g++ make netcat-openbsd python3 && \
    # Copy and install npm packages
    mkdir -p /app && \
    chown -R hardhat-user:hardhat-group /app

COPY ./hardhat/package*.json ./
RUN npm install --ignore-scripts

COPY ./hardhat .

<<<<<<< HEAD
# Create directories and set permissions BEFORE switching user
RUN mkdir -p /app/deployments/localhost && \
    mkdir -p /app/deployments/hardhat && \
    mkdir -p /app/artifacts/build-info && \
    mkdir -p /app/cache && \
    chown -R hardhat-user:hardhat-group /app && \
    chmod -R 755 /app && \
    chmod -R 775 /app/deployments && \
    chmod -R 775 /app/artifacts && \
    chmod -R 775 /app/cache

ENV PATH="/app/node_modules/.bin:${PATH}"

# Add the start script directly in the Dockerfile
RUN echo '#!/bin/sh' > /app/start.sh && \
    echo 'echo "Checking and compiling contracts if needed..."' >> /app/start.sh && \
    echo 'mkdir -p /app/deployments/hardhat' >> /app/start.sh && \
    echo 'echo "31337" > /app/deployments/hardhat/.chainId' >> /app/start.sh && \
    echo 'npx hardhat compile' >> /app/start.sh && \
    echo 'echo "Starting Hardhat node..."' >> /app/start.sh && \
    echo 'npx hardhat node --hostname 0.0.0.0 --no-deploy &' >> /app/start.sh && \
    echo 'sleep 5' >> /app/start.sh && \
    echo 'echo "Running deployments..."' >> /app/start.sh && \
    echo 'npx hardhat deploy' >> /app/start.sh && \
    echo 'wait' >> /app/start.sh && \
    chmod +x /app/start.sh

=======
# Set up directories and permissions
RUN mkdir -p /app/artifacts/build-info && \
    mkdir -p /app/artifacts/contracts && \
    chown -R hardhat-user:hardhat-group /app && \
    chmod -R 755 /app/artifacts && \
    # Create start script
    echo -e '#!/bin/sh\necho "Compiling contracts..."\nnpx hardhat compile --force\necho "Starting Hardhat node..."\nexec ./node_modules/.bin/hardhat node --network hardhat' > /app/start.sh && \
    chmod +x /app/start.sh

ENV PATH="/app/node_modules/.bin:${PATH}"

>>>>>>> d31d258c
EXPOSE 8545

# Switch to non-root user before running the command
USER hardhat-user

CMD ["/app/start.sh"]<|MERGE_RESOLUTION|>--- conflicted
+++ resolved
@@ -15,11 +15,11 @@
 
 COPY ./hardhat .
 
-<<<<<<< HEAD
 # Create directories and set permissions BEFORE switching user
 RUN mkdir -p /app/deployments/localhost && \
     mkdir -p /app/deployments/hardhat && \
     mkdir -p /app/artifacts/build-info && \
+    mkdir -p /app/artifacts/contracts && \
     mkdir -p /app/cache && \
     chown -R hardhat-user:hardhat-group /app && \
     chmod -R 755 /app && \
@@ -43,19 +43,6 @@
     echo 'wait' >> /app/start.sh && \
     chmod +x /app/start.sh
 
-=======
-# Set up directories and permissions
-RUN mkdir -p /app/artifacts/build-info && \
-    mkdir -p /app/artifacts/contracts && \
-    chown -R hardhat-user:hardhat-group /app && \
-    chmod -R 755 /app/artifacts && \
-    # Create start script
-    echo -e '#!/bin/sh\necho "Compiling contracts..."\nnpx hardhat compile --force\necho "Starting Hardhat node..."\nexec ./node_modules/.bin/hardhat node --network hardhat' > /app/start.sh && \
-    chmod +x /app/start.sh
-
-ENV PATH="/app/node_modules/.bin:${PATH}"
-
->>>>>>> d31d258c
 EXPOSE 8545
 
 # Switch to non-root user before running the command
