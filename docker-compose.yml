--- conflicted
+++ resolved
@@ -28,15 +28,10 @@
       - ./.env:/app/.env
       - ./backend:/app/backend
     depends_on:
-<<<<<<< HEAD
-      - ollama
-      - postgres
-=======
       ollama:
         condition: service_started
       database-migration:
         condition: service_completed_successfully
->>>>>>> 4a06b068
     expose:
       - "${RPCPORT}"
 
