--- conflicted
+++ resolved
@@ -5,18 +5,13 @@
 DBPASSWORD          = 'postgres'
 DBPORT              = '5432'
 
-<<<<<<< HEAD
-TOTALVALIDATORS    = 10
-NUMVALIDATORS      = 4
-LOGCONFIG          = 'dev'  # dev/prod
-=======
 # The total number of validators the simulator
 # will have access to at the begining
 TOTALVALIDATORS     = 10
 # The number of validators that will be used
 # to form consensus
 NUMVALIDATORS       = 4
->>>>>>> 36c28e56
+LOGCONFIG          = 'dev'  # dev/prod
 
 # JsonRPC server details
 RPCPROTOCOL         = 'http'
