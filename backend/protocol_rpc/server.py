--- conflicted
+++ resolved
@@ -52,27 +52,18 @@
         app, "/api", enable_web_browsable_api=True
     )  # check it out at http://localhost:4000/api/browse/#/
     socketio = SocketIO(app, cors_allowed_origins="*")
-<<<<<<< HEAD
     msg_handler = MessageHandler(socketio, config=GlobalConfiguration())
-    genlayer_db_client = DBClient(database_name_seed)
-=======
-
+    # genlayer_db_client = DBClient(database_name_seed)
     # Handlers
     msg_handler = MessageHandler(app, socketio, config=GlobalConfiguration())
->>>>>>> 72577e03
     transactions_processor = TransactionsProcessor(sqlalchemy_db.session)
     accounts_manager = AccountsManager(sqlalchemy_db.session)
     validators_registry = ValidatorsRegistry(sqlalchemy_db.session)
     llm_provider_registry = LLMProviderRegistry(sqlalchemy_db.session)
-<<<<<<< HEAD
-    consensus = ConsensusAlgorithm(genlayer_db_client, msg_handler)
-
-=======
-
+    # consensus = ConsensusAlgorithm(genlayer_db_client, msg_handler)
     consensus = ConsensusAlgorithm(
         lambda: Session(engine, expire_on_commit=False), msg_handler
     )
->>>>>>> 72577e03
     return (
         app,
         jsonrpc,
