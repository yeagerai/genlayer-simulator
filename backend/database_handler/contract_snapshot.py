--- conflicted
+++ resolved
@@ -9,11 +9,7 @@
     """
     Warning: if you initialize this class with a contract_address:
     - The contract_address must exist in the database.
-<<<<<<< HEAD
-    - `self.contract_data`, `self.contract_code`, `self.encoded_state` and `self.ghost_contract_address` will be loaded from the database **only once** at initialization.
-=======
     - `self.contract_data`, `self.contract_code` and `self.encoded_state` will be loaded from the database **only once** at initialization.
->>>>>>> 663a89ea
     """
 
     contract_address: str
