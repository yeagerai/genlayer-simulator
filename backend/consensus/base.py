# backend/consensus/base.py

DEFAULT_VALIDATORS_COUNT = 5
DEFAULT_CONSENSUS_SLEEP_TIME = 5
DEFAULT_FINALITY_WINDOW = 30 * 60  # 30 minutes

import asyncio
from collections import deque
import json
import traceback
from typing import Callable, Iterator
import time
import base64

from sqlalchemy.orm import Session
from backend.consensus.vrf import get_validators_for_transaction
from backend.database_handler.chain_snapshot import ChainSnapshot
from backend.database_handler.contract_snapshot import ContractSnapshot
from backend.database_handler.transactions_processor import (
    TransactionsProcessor,
    TransactionStatus,
)
from backend.database_handler.accounts_manager import AccountsManager
from backend.database_handler.types import ConsensusData
from backend.domain.types import (
    Transaction,
    TransactionType,
    transaction_from_dict,
    LLMProvider,
    Validator,
)
from backend.node.base import Node
from backend.node.genvm.types import ExecutionMode, Receipt, Vote
from backend.protocol_rpc.message_handler.base import MessageHandler
from backend.protocol_rpc.message_handler.types import (
    LogEvent,
    EventType,
    EventScope,
)


def node_factory(
    validator: dict,
    validator_mode: ExecutionMode,
    contract_snapshot: ContractSnapshot,
    leader_receipt: Receipt | None,
    msg_handler: MessageHandler,
    contract_snapshot_factory: Callable[[str], ContractSnapshot],
) -> Node:
    return Node(
        contract_snapshot=contract_snapshot,
        validator_mode=validator_mode,
        leader_receipt=leader_receipt,
        msg_handler=msg_handler,
        validator=Validator(
            address=validator["address"],
            stake=validator["stake"],
            llmprovider=LLMProvider(
                provider=validator["provider"],
                model=validator["model"],
                config=validator["config"],
                plugin=validator["plugin"],
                plugin_config=validator["plugin_config"],
            ),
        ),
        contract_snapshot_factory=contract_snapshot_factory,
    )


class ConsensusAlgorithm:
    def __init__(
        self,
        get_session: Callable[[], Session],
        msg_handler: MessageHandler,
    ):
        self.get_session = get_session
        self.msg_handler = msg_handler
        self.queues: dict[str, asyncio.Queue] = {}

    def run_crawl_snapshot_loop(self):
        loop = asyncio.new_event_loop()
        asyncio.set_event_loop(loop)
        loop.run_until_complete(self._crawl_snapshot())
        loop.close()

    async def _crawl_snapshot(self):
        while True:
            with self.get_session() as session:
                chain_snapshot = ChainSnapshot(session)
                pending_transactions = chain_snapshot.get_pending_transactions()
                for transaction in pending_transactions:
                    transaction = transaction_from_dict(transaction)
                    address = transaction.to_address or transaction.from_address

                    if address not in self.queues:
                        self.queues[address] = asyncio.Queue()
                    await self.queues[address].put(transaction)
            await asyncio.sleep(DEFAULT_CONSENSUS_SLEEP_TIME)

    def run_consensus_loop(self):
        loop = asyncio.new_event_loop()
        asyncio.set_event_loop(loop)
        loop.run_until_complete(self._run_consensus())
        loop.close()

    async def _run_consensus(self):
        asyncio.set_event_loop(asyncio.new_event_loop())
        # watch out! as ollama uses GPU resources and webrequest aka selenium uses RAM
        # TODO: async sessions would be a good idea to not block the current thread
        while True:
            try:
                async with asyncio.TaskGroup() as tg:
                    for queue in [q for q in self.queues.values() if not q.empty()]:
                        # sessions cannot be shared between coroutines, we need to create a new session for each coroutine
                        # https://docs.sqlalchemy.org/en/20/orm/session_basics.html#is-the-session-thread-safe-is-asyncsession-safe-to-share-in-concurrent-tasks
                        transaction = await queue.get()
                        with self.get_session() as session:

                            async def exec_transaction_with_session_handling():
                                await self.exec_transaction(
                                    transaction,
                                    TransactionsProcessor(session),
                                    ChainSnapshot(session),
                                    AccountsManager(session),
                                    lambda contract_address, session=session: ContractSnapshot(
                                        contract_address, session
                                    ),
                                )
                                session.commit()

                            tg.create_task(exec_transaction_with_session_handling())

            except Exception as e:
                print("Error running consensus", e)
                print(traceback.format_exc())
            await asyncio.sleep(DEFAULT_CONSENSUS_SLEEP_TIME)

    async def exec_transaction(
        self,
        transaction: Transaction,
        transactions_processor: TransactionsProcessor,
        snapshot: ChainSnapshot,
        accounts_manager: AccountsManager,
        contract_snapshot_factory: Callable[[str], ContractSnapshot],
        node_factory: Callable[
            [
                dict,
                ExecutionMode,
                ContractSnapshot,
                Receipt | None,
                MessageHandler,
                Callable[[str], ContractSnapshot],
            ],
            Node,
        ] = node_factory,
    ):
        msg_handler = self.msg_handler
        if (
            transactions_processor.get_transaction_by_hash(transaction.hash)["status"]
            != TransactionStatus.PENDING.value
        ):
            # This is a patch for a TOCTOU problem we have https://github.com/yeagerai/genlayer-simulator/issues/387
            # Problem: Pending transactions are checked by `_crawl_snapshot`, which appends them to queues. These queues are consumed by `_run_consensus`, which processes the transactions. This means that a transaction can be processed multiple times, since `_crawl_snapshot` can append the same transaction to the queue multiple times.
            # Partial solution: This patch checks if the transaction is still pending before processing it. This is not the best solution, but we'll probably refactor the whole consensus algorithm in the short term.
            print(" ~ ~ ~ ~ ~ TRANSACTION ALREADY IN PROCESS: ", transaction)
            return

        print(" ~ ~ ~ ~ ~ EXECUTING TRANSACTION: ", transaction)

        # If transaction is a transfer, execute it
        # TODO: consider when the transfer involves a contract account, bridging, etc.
        if transaction.type == TransactionType.SEND:
            return ConsensusAlgorithm.execute_transfer(
                transaction, transactions_processor, accounts_manager, msg_handler
            )

        # Select Leader and validators
        all_validators = snapshot.get_all_validators()
        if not all_validators:
            print(
                "No validators found for transaction, waiting for next round: ",
                transaction,
            )
            return

        involved_validators = get_validators_for_transaction(
            all_validators, DEFAULT_VALIDATORS_COUNT
        )

        for validators in rotate(involved_validators):
            consensus_data = ConsensusData(
                final=False,
                votes={},
                leader_receipt=None,
                validators=[],
            )
            transactions_processor.set_transaction_result(
                transaction.hash,
                consensus_data.to_dict(),
            )
            # Update transaction status
            ConsensusAlgorithm.dispatch_transaction_status_update(
                transactions_processor,
                transaction.hash,
                TransactionStatus.PROPOSING,
                msg_handler,
            )
            transactions_processor.create_rollup_transaction(transaction.hash)

            [leader, *remaining_validators] = validators

            if transaction.leader_only:
                remaining_validators = []

            num_validators = len(remaining_validators) + 1

            contract_snapshot = contract_snapshot_factory(transaction.to_address)

            # Create Leader
            leader_node = node_factory(
                leader,
                ExecutionMode.LEADER,
                contract_snapshot,
                None,
                msg_handler,
                contract_snapshot_factory,
            )

            # Leader executes transaction
            leader_receipt = await leader_node.exec_transaction(transaction)
            votes = {leader["address"]: leader_receipt.vote.value}
            consensus_data.votes = votes
            consensus_data.leader_receipt = leader_receipt
            transactions_processor.set_transaction_result(
                transaction.hash,
                consensus_data.to_dict(),
            )
            # Update transaction status
            ConsensusAlgorithm.dispatch_transaction_status_update(
                transactions_processor,
                transaction.hash,
                TransactionStatus.COMMITTING,
                msg_handler,
            )
            transactions_processor.create_rollup_transaction(transaction.hash)

            # Create Validators
            validator_nodes = [
                node_factory(
                    validator,
                    ExecutionMode.VALIDATOR,
                    contract_snapshot,
                    leader_receipt,
                    msg_handler,
                    contract_snapshot_factory,
                )
                for validator in remaining_validators
            ]

            # Validators execute transaction
            validation_tasks = [
                (
                    validator.exec_transaction(transaction)
                )  # watch out! as ollama uses GPU resources and webrequest aka selenium uses RAM
                for validator in validator_nodes
            ]
            validation_results = await asyncio.gather(*validation_tasks)

            ConsensusAlgorithm.dispatch_transaction_status_update(
                transactions_processor,
                transaction.hash,
                TransactionStatus.REVEALING,
                msg_handler,
            )

            for i, validation_result in enumerate(validation_results):
                votes[validator_nodes[i].address] = validation_result.vote.value
                single_reveal_votes = {
                    leader["address"]: leader_receipt.vote.value,
                    validator_nodes[i].address: validation_result.vote.value,
                }
                consensus_data.votes = single_reveal_votes
                consensus_data.validators = [validation_result]
                transactions_processor.set_transaction_result(
                    transaction.hash,
                    consensus_data.to_dict(),
                )
                transactions_processor.create_rollup_transaction(transaction.hash)

            if (
                len([vote for vote in votes.values() if vote == Vote.AGREE.value])
                >= num_validators // 2
            ):
                break  # Consensus reached

            print(
                "Consensus not reached for transaction, rotating leader: ", transaction
            )

        else:  # this block is executed if the loop above is not broken
            print("Consensus not reached for transaction: ", transaction)
            msg_handler.send_message(
                LogEvent(
                    "consensus_failed",
                    EventType.ERROR,
                    EventScope.CONSENSUS,
                    "Failed to reach consensus",
                )
            )
            ConsensusAlgorithm.dispatch_transaction_status_update(
                transactions_processor,
                transaction.hash,
                TransactionStatus.UNDETERMINED,
                msg_handler,
            )
            return

        transactions_processor.set_transaction_timestamp_accepted(transaction.hash)

        ConsensusAlgorithm.dispatch_transaction_status_update(
            transactions_processor,
            transaction.hash,
            TransactionStatus.ACCEPTED,
            msg_handler,
        )
        consensus_data.votes = votes
        consensus_data.validators = validation_results
        transactions_processor.set_transaction_result(
            transaction.hash,
            consensus_data.to_dict(),
        )
        transactions_processor.create_rollup_transaction(transaction.hash)
        msg_handler.send_message(
            LogEvent(
                "consensus_reached",
                EventType.SUCCESS,
                EventScope.CONSENSUS,
                "Reached consensus",
                consensus_data.to_dict(),
            )
        )

    def commit_reveal_accept_transaction(
        self,
        transaction: Transaction,
        transactions_processor: TransactionsProcessor,
    ):
        # temporary, reuse existing code
        # and add other possible states the transaction can go to
        ConsensusAlgorithm.dispatch_transaction_status_update(
            transactions_processor,
            transaction.hash,
            TransactionStatus.COMMITTING,
            self.msg_handler,
        )
        transactions_processor.create_rollup_transaction(transaction.hash)

        ConsensusAlgorithm.dispatch_transaction_status_update(
            transactions_processor,
            transaction.hash,
            TransactionStatus.REVEALING,
            self.msg_handler,
        )
        transactions_processor.create_rollup_transaction(transaction.hash)

        time.sleep(2)  # remove this

        transactions_processor.set_transaction_timestamp_accepted(transaction.hash)
        ConsensusAlgorithm.dispatch_transaction_status_update(
            transactions_processor,
            transaction.hash,
            TransactionStatus.ACCEPTED,
            self.msg_handler,
        )
        transactions_processor.create_rollup_transaction(transaction.hash)

    def finalize_transaction(
        self,
        transaction: Transaction,
        transactions_processor: TransactionsProcessor,
        contract_snapshot_factory: Callable[[str], ContractSnapshot],
    ):
        consensus_data = transaction.consensus_data
        leader_receipt = consensus_data["leader_receipt"]
        contract_snapshot = contract_snapshot_factory(transaction.to_address)

        # Register contract if it is a new contract
        if transaction.type == TransactionType.DEPLOY_CONTRACT:
            new_contract = {
                "id": transaction.data["contract_address"],
                "data": {
                    "state": leader_receipt["contract_state"],
                    "code": transaction.data["contract_code"],
                },
            }
            contract_snapshot.register_contract(new_contract)

            self.msg_handler.send_message(
                LogEvent(
                    "deployed_contract",
                    EventType.SUCCESS,
                    EventScope.GENVM,
                    "Contract deployed",
                    new_contract,
                )
            )

        # Update contract state if it is an existing contract
        else:
<<<<<<< HEAD
            contract_snapshot.update_contract_state(leader_receipt["contract_state"])

        # Finalize transaction
        consensus_data["final"] = True
        transactions_processor.set_transaction_result(
            transaction.hash,
            consensus_data,
=======
            contract_snapshot.update_contract_state(leader_receipt.contract_state)

        # Finalize transaction
        consensus_data.final = True
        transactions_processor.set_transaction_result(
            transaction.hash,
            consensus_data.to_dict(),
>>>>>>> 228f1154
        )
        ConsensusAlgorithm.dispatch_transaction_status_update(
            transactions_processor,
            transaction.hash,
            TransactionStatus.FINALIZED,
<<<<<<< HEAD
            self.msg_handler,
=======
            msg_handler,
>>>>>>> 228f1154
        )
        transactions_processor.create_rollup_transaction(transaction.hash)

        # Insert pending transactions generated by contract-to-contract calls
        pending_transactions_to_insert = leader_receipt["pending_transactions"]
        for pending_transaction in pending_transactions_to_insert:
            nonce = transactions_processor.get_transaction_count(transaction.to_address)
            transactions_processor.insert_transaction(
                transaction.to_address,  # new calls are done by the contract
                pending_transaction["address"],
                {
                    "calldata": base64.b64decode(pending_transaction["calldata"]),
                },
                value=0,  # we only handle EOA transfers at the moment, so no value gets transferred
                type=TransactionType.RUN_CONTRACT.value,
                nonce=nonce,
                leader_only=transaction.leader_only,  # Cascade
                triggered_by_hash=transaction.hash,
            )

    @staticmethod
    def execute_transfer(
        transaction: Transaction,
        transactions_processor: TransactionsProcessor,
        accounts_manager: AccountsManager,
        msg_handler: MessageHandler,
    ):
        """
        Executes a native token transfer between Externally Owned Accounts (EOAs).

        This function handles the transfer of native tokens from one EOA to another.
        It updates the balances of both the sender and recipient accounts, and
        manages the transaction status throughout the process.

        Args:
            transaction (dict): The transaction details including from_address, to_address, and value.
            transactions_processor (TransactionsProcessor): Processor to update transaction status.
            accounts_manager (AccountsManager): Manager to handle account balance updates.
        """

        # If from_address is None, it is a fund_account call
        if not transaction.from_address is None:
            # Get the balance of the sender account
            from_balance = accounts_manager.get_account_balance(
                transaction.from_address
            )

            # If the sender does not have enough balance, set the transaction status to UNDETERMINED
            if from_balance < transaction.value:
                ConsensusAlgorithm.dispatch_transaction_status_update(
                    transactions_processor,
                    transaction.hash,
                    TransactionStatus.UNDETERMINED,
                    msg_handler,
                )
                return

            # Update the balance of the sender account
            accounts_manager.update_account_balance(
                transaction.from_address, from_balance - transaction.value
            )

        # If to_address is None, it is a burn call
        if not transaction.to_address is None:
            to_balance = accounts_manager.get_account_balance(transaction.to_address)

            # Update the balance of the recipient account
            accounts_manager.update_account_balance(
                transaction.to_address, to_balance + transaction.value
            )

        ConsensusAlgorithm.dispatch_transaction_status_update(
            transactions_processor,
            transaction.hash,
            TransactionStatus.FINALIZED,
            msg_handler,
        )

    @staticmethod
    def dispatch_transaction_status_update(
        transactions_processor: TransactionsProcessor,
        transaction_hash: str,
        new_status: TransactionStatus,
        msg_handler: MessageHandler,
    ):
        transactions_processor.update_transaction_status(transaction_hash, new_status)

        msg_handler.send_message(
            LogEvent(
                "transaction_status_updated",
                EventType.INFO,
                EventScope.CONSENSUS,
                f"{str(new_status.value)} {str(transaction_hash)}",
                {
                    "hash": str(transaction_hash),
                    "new_status": str(new_status.value),
                },
            )
        )

    def run_appeal_window_loop(self):
        loop = asyncio.new_event_loop()
        asyncio.set_event_loop(loop)
        loop.run_until_complete(self._appeal_window())
        loop.close()

    async def _appeal_window(self):
        while True:
            with self.get_session() as session:
                chain_snapshot = ChainSnapshot(session)
                transactions_processor = TransactionsProcessor(session)
                accepted_transactions = chain_snapshot.get_accepted_transactions()
                for transaction in accepted_transactions:
                    transaction = transaction_from_dict(transaction)
                    if not transaction.appeal:
                        if (
                            int(time.time()) - transaction.timestamp_accepted
                        ) > DEFAULT_FINALITY_WINDOW:
                            self.finalize_transaction(
                                transaction,
                                transactions_processor,
                                lambda contract_address, session=session: ContractSnapshot(
                                    contract_address, session
                                ),
                            )
                            session.commit()
                    else:
                        transactions_processor.set_transaction_appeal(
                            transaction.hash, False
                        )
                        self.commit_reveal_accept_transaction(
                            transaction, transactions_processor
                        )
                        session.commit()

            await asyncio.sleep(1)


def rotate(nodes: list) -> Iterator[list]:
    nodes = deque(nodes)
    for _ in range(len(nodes)):
        yield list(nodes)
        nodes.rotate(-1)<|MERGE_RESOLUTION|>--- conflicted
+++ resolved
@@ -407,7 +407,6 @@
 
         # Update contract state if it is an existing contract
         else:
-<<<<<<< HEAD
             contract_snapshot.update_contract_state(leader_receipt["contract_state"])
 
         # Finalize transaction
@@ -415,25 +414,12 @@
         transactions_processor.set_transaction_result(
             transaction.hash,
             consensus_data,
-=======
-            contract_snapshot.update_contract_state(leader_receipt.contract_state)
-
-        # Finalize transaction
-        consensus_data.final = True
-        transactions_processor.set_transaction_result(
-            transaction.hash,
-            consensus_data.to_dict(),
->>>>>>> 228f1154
         )
         ConsensusAlgorithm.dispatch_transaction_status_update(
             transactions_processor,
             transaction.hash,
             TransactionStatus.FINALIZED,
-<<<<<<< HEAD
             self.msg_handler,
-=======
-            msg_handler,
->>>>>>> 228f1154
         )
         transactions_processor.create_rollup_transaction(transaction.hash)
 
