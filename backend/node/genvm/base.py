--- conflicted
+++ resolved
@@ -421,7 +421,6 @@
         return abi
 
     @staticmethod
-<<<<<<< HEAD
     def send_stdout(stdout: str, msg_handler: MessageHandler) -> str:
         for line in stdout.splitlines():
             msg_handler.send_message(
@@ -434,9 +433,8 @@
                 log_to_terminal=False,
             )
 
-=======
->>>>>>> 72577e03
     def get_contract_data(
+        self,
         code: str,
         state: str,
         method_name: str,
@@ -444,6 +442,7 @@
         contract_snapshot_factory: Callable[[str], ContractSnapshot],
         stdout_stderr_buffer=None,
     ) -> Any:
+        result = None
         decoded_pickled_object = base64.b64decode(state)
 
         with redirect_stdout(stdout_stderr_buffer), redirect_stderr(
@@ -465,10 +464,8 @@
 
             contract_state = pickle.loads(decoded_pickled_object)
             method_to_call = getattr(contract_state, method_name)
-
-            return method_to_call(*method_args)
-
-<<<<<<< HEAD
+            result = method_to_call(*method_args)
+
         if self.contract_runner.mode == ExecutionMode.LEADER:
             captured_stdout = stdout_buffer.getvalue()
 
@@ -490,8 +487,9 @@
                     },
                 )
             )
-=======
->>>>>>> 72577e03
+
+        return result
+
 
 class ExternalContract:
     def __init__(
