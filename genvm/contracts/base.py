--- conflicted
+++ resolved
@@ -34,200 +34,6 @@
     else:
         raise TypeError(f"Type {type(obj)} not serializable")
 
-<<<<<<< HEAD
-def icontract(cls):
-    class WrappedClass(cls):
-        def __init__(self, *args, **kwargs):
-            self.node_config = json.load(open(os.environ.get('GENVMCONLOC') + '/node-config.json'))
-            self.mode = None
-            self.gas_used = 0
-            self.non_det_counter = 0
-            self.non_det_inputs = {}
-            self.non_det_outputs = {}
-            self.eq_principles_outs = {}
-            super(WrappedClass, self).__init__(*args, **kwargs)
-
-        async def _get_webpage(self, url:str, equivalence_criteria:str=None):
-
-            # To ensure the method is not called directly
-            if not equivalence_criteria:
-                raise Exception('This method can not be called directly. Call it from within an EquivalencePrinciple with block')
-
-            _, _, _, recipt_file = transaction_files()
-
-            llm_function = self.get_llm_function()
-
-            self.non_det_inputs[self.non_det_counter] = {'url': url}
-
-            final_response = None
-
-            if self.node_config['type'] == 'leader':
-                self.mode = 'leader'
-                stack_trace = traceback.extract_stack()
-                if stack_trace[-3].name == '__aexit__':
-                    self.non_det_outputs[self.non_det_counter] = '__aexit__ call'
-                else:
-                    url_body = get_webpage_content(url)
-                    self.non_det_outputs[self.non_det_counter] = url_body['response']
-                    final_response = url_body['response']
-            elif self.node_config['type'] == 'validator':
-                self.mode = 'validator'
-                # make sure the leader file exists first
-                if not os.path.exists(recipt_file):
-                    raise Exception(recipt_file + ' does not exist!')
-                # get the leader file
-                file = open(recipt_file, 'r')
-                leader_receipt = json.load(file)
-                file.close()
-                self.non_det_inputs[self.non_det_counter]['leader_reciept'] = leader_receipt
-                # get the webpage
-                url_body = get_webpage_content(url)
-                self.non_det_outputs[self.non_det_counter] = url_body['response']
-                leader_output = leader_receipt['result']['non_det_outputs'][str(self.non_det_counter)]
-                # if it's the with's exit function then use the leader's previous output
-                if leader_receipt['result']['non_det_outputs'][str(self.non_det_counter)] == '__aexit__ call':
-                    leader_output = leader_receipt['result']['non_det_outputs'][str(self.non_det_counter-1)]
-                # Compare to the leaders
-                eq_prompt = f"Using the following equivalence criteria:\n\nCriteria:\n{equivalence_criteria}\n\nAgainst the follow two blocks of text.\n\nText 1:\n{leader_output}\n\nText 2:\n{url_body['response']}\n\nRespond with True or False"
-                similarity_response = await llm_function(self.node_config, eq_prompt, None, None)
-
-                if similarity_response not in ['True', 'False']:
-                    raise Exception('Similarity response was not a Boolean ('+similarity_response+')')
-
-                # Store the similarity_response as a boolean
-                similar = False
-                if similarity_response == 'True':
-                    similar = True
-                self.eq_principles_outs[self.non_det_counter] = {'is_similar': similar}
-
-                if not similar:
-                    # TODO: This needs to be revisted (eq_principle function)
-                    # '_call_llm' < 'wrapped_function' <'ask_for_coin' < 'wrapped_function' < 'main' < ...
-                    #                                  --------------
-                    method_name = inspect.stack()[2].function
-                    self._write_receipt(method_name, None)
-                    print('There was limited similarity between the validators output and the leaders output.', file=sys.stderr)
-                    sys.exit(1)
-
-                final_response = leader_output
-            else:
-                raise ValueError("Invalid mode")
-
-            self.non_det_counter+=1
-
-            return final_response
-
-
-        async def _call_llm(self, prompt:str, consensus_eq:str=None):
-
-            # To ensure the method is not called directly
-            if not consensus_eq:
-                raise Exception('This method can not be called directly. Call it from within an EquivalencePrinciple with block')
-
-            _, _, _, recipt_file = transaction_files()
-
-            leader_recipt = None
-            if self.node_config['type'] == 'validator' and os.path.exists(recipt_file):
-                file = open(recipt_file, 'r')
-                leader_recipt = json.load(file)
-                file.close()
-
-            llm_function = self.get_llm_function()
-
-            self.non_det_inputs[self.non_det_counter] = prompt
-
-            final_response = None
-
-            if self.node_config['type'] == 'leader':
-                self.mode = 'leader'
-                final_response = await llm_function(self.node_config, prompt, None, None)
-                self.non_det_outputs[self.non_det_counter] = final_response
-            
-            elif self.node_config['type'] == 'validator' and consensus_eq and leader_recipt:
-                validator_response = await llm_function(self.node_config, prompt, None, None)
-                self.non_det_outputs[self.non_det_counter] = validator_response
-
-                leader_response = leader_recipt['result']['non_det_outputs'][str(self.non_det_counter)]
-
-                eq_prompt = f"Given the equivalence principle '{consensus_eq}', decide whether the following two outputs can be considered equivalent.\nOutput 1: {leader_response}\nOutput 2: {validator_response}\nRespond with: TRUE or FALSE"
-                validation_response = await llm_function(self.node_config, eq_prompt, None, None)
-
-                agreement = True if validation_response.strip().upper() == "TRUE" else False
-                self.eq_principles_outs[self.non_det_counter] = {
-                    "response": validation_response,
-                    "agrees_with_leader": agreement
-                }
-                if not agreement:
-                    # 'call_llm' < 'wrapped_function' <'ask_for_coin' < 'wrapped_function' < 'main' < ...
-                    #                                  --------------
-                    method_name = inspect.stack()[2].function
-                    self._write_receipt(method_name, {})
-                    print('The validator did not agree with the leader.', file=sys.stderr)
-                    sys.exit(1)
-
-                final_response = leader_response
-
-            else:
-                raise ValueError("Invalid mode or missing parameters for validator.")
-            
-            self.non_det_counter+=1
-            return final_response
-
-        # This will get excuited under the following TWO conditiions:
-        # 1. When the method on the icontract has finished (i.e. ask_for_coin)
-        # 2. When a validator disagrees with the leaders outcome
-        def _write_receipt(self, method_name, args):
-            receipt = {
-                # You can't get the name of the inherited class here
-                "class": self.__class__.__name__,
-                "method": method_name,
-                "args":args,
-                "gas_used": self.gas_used,
-                "mode": self.mode,
-                "contract_state": serialize(self),
-                "node_config": self.node_config,
-                "non_det_inputs": self.non_det_inputs,
-                "non_det_outputs": self.non_det_outputs,
-                "eq_principles_outs": self.eq_principles_outs
-            }
-
-            with open(os.environ.get('GENVMCONLOC') + '/receipt.json', 'w') as file:
-                json.dump(receipt, file, indent=4)
-
-        def __getattribute__(self, name):
-            new_name = name
-            if name == 'get_webpage' or name == 'call_llm':
-                new_name = '_' + name
-            orig_attr = super().__getattribute__(new_name)
-            if new_name == '_get_webpage' or new_name == '_call_llm':
-                @functools.wraps(orig_attr)
-                async def wrapped_function(*args, **kwargs):
-                    self.gas_used = gas_model_logic()
-
-                    if asyncio.iscoroutinefunction(orig_attr):
-                        output = await orig_attr(*args, **kwargs)
-                    else:
-                        output = orig_attr(*args, **kwargs)
-                    
-                    self._write_receipt(new_name, args)
-                    print("Execution Finished!")
-
-                    return output
-                return wrapped_function
-            else:
-                return orig_attr
-        
-
-        def get_llm_function(self):
-            provider = self.node_config['provider']
-            llm_function = None
-            if provider in ['ollama', 'openai', 'heuristai']:
-                llm_function = getattr(llms, 'call_'+provider)
-            else:
-                raise Exception('Provider ' + provider + ' unknow')
-            return llm_function
-=======
->>>>>>> 1bd74799
 
 class IContract:
     def __init__(self):
