--- conflicted
+++ resolved
@@ -51,7 +51,6 @@
         file.close()
 
 
-<<<<<<< HEAD
 def remove_files():
     files = transaction_files()
     for file in files:
@@ -61,10 +60,7 @@
         os.remove(file)
 
 
-def get_webpage_content(url:str) -> str:
-=======
 def get_webpage_content(url: str) -> str:
->>>>>>> 96be12e9
 
     payload = {
         "jsonrpc": "2.0",
