--- conflicted
+++ resolved
@@ -99,15 +99,11 @@
 if __name__=="__main__":
     import asyncio
     asyncio.run(main())
-<<<<<<< HEAD
 """
-=======
-    """
 
 def get_contract_class_name(contract_code: str) -> str:
     pattern = r"class (\w+)\(IContract\):"
     matches = re.findall(pattern, contract_code)
     if len(matches) == 0:
         raise Exception("No class name found")
-    return matches[0]
->>>>>>> f3eed26d
+    return matches[0]