--- conflicted
+++ resolved
@@ -30,17 +30,7 @@
 @jsonrpc.method("leader_executes_transaction")
 def leader_executes_transaction(icontract: str, node_config: dict) -> dict:
 
-<<<<<<< HEAD
-    error_file = '/tmp/error.json'
-    if os.path.exists(error_file):
-        os.remove(error_file)
-
-    icontract = add_async_to_all_class_methods(icontract)
-
-    return_data = {'status': 'error', 'data': None}
-=======
     return_data = {"status": "error", "data": None}
->>>>>>> 96be12e9
 
     icontract_file, _, _, leader_recipt_file = transaction_files()
 
@@ -71,11 +61,7 @@
     # TODO: Leader needs to be the name of the VM
     debug_output("leader_executes_transaction(response)", contents)
 
-<<<<<<< HEAD
     remove_files()
-=======
-    # os.remove(leader_recipt_file)
->>>>>>> 96be12e9
 
     return_data["status"] = "success"
     return_data["data"] = contents
@@ -87,17 +73,7 @@
     icontract: str, node_config: dict, leader_recipt: dict
 ) -> dict:
 
-<<<<<<< HEAD
-    error_file = '/tmp/error.json'
-    if os.path.exists(error_file):
-        os.remove(error_file)
-
-    icontract = add_async_to_all_class_methods(icontract)
-
-    return_data = {'status': 'error', 'message': '', 'data': None}
-=======
     return_data = {"status": "error", "data": None}
->>>>>>> 96be12e9
 
     icontract_file, recipt_file, _, leader_recipt_file = transaction_files()
 
@@ -117,15 +93,7 @@
     debug_output("LLM Result", result)
 
     if result.returncode != 0:
-<<<<<<< HEAD
-        return_data['message'] = str(result.stderr)
-        if os.path.exists(error_file):
-            file = open(error_file, 'r')
-            return_data['data'] = json.load(file)
-            file.close()
-=======
         return_data["data"] = str(result.returncode) + ": " + str(result.stderr)
->>>>>>> 96be12e9
         return return_data
 
     # Access the output of the subprocess.run command
@@ -135,11 +103,7 @@
 
     debug_output("validator_executes_transaction(response)", contents)
 
-<<<<<<< HEAD
     remove_files()
-=======
-    # os.remove(leader_recipt_file)
->>>>>>> 96be12e9
 
     return_data["status"] = "success"
     return_data["data"] = contents
@@ -196,7 +160,6 @@
                     if hasattr(stmt.annotation, "id") and hasattr(stmt.target, "id"):
                         variables[stmt.target.id] = stmt.annotation.id
 
-<<<<<<< HEAD
     tree = ast.parse(icontract)
 
     for node in tree.body:
@@ -212,9 +175,6 @@
                     methods['__init__'] = {'inputs': inputs, 'output': ''}
 
     return {"class":class_name, "methods": methods, "variables": variables}
-=======
-    return {"class": class_name, "methods": methods, "variables": variables}
->>>>>>> 96be12e9
 
 
 if __name__ == "__main__":
