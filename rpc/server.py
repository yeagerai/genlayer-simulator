--- conflicted
+++ resolved
@@ -333,11 +333,7 @@
 
 
 @jsonrpc.method("create_random_validators")
-<<<<<<< HEAD
-def create_random_validators(count:int, min_stake:float, max_stake:float) -> list:
-=======
 def create_random_validator(count: int, min_stake: float, max_stake: float) -> list:
->>>>>>> aecd06c0
     responses = []
     for _ in range(count):
         stake = random.uniform(min_stake, max_stake)
