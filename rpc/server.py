import os
import re
import json
import psycopg2
import random
import string
import requests
from flask import Flask
from flask_jsonrpc import JSONRPC
from flask_socketio import SocketIO
from flask_cors import CORS

from database.init_db import (
    create_db_if_it_doesnt_already_exists,
    create_tables_if_they_dont_already_exist,
    clear_db_tables,
)
from database.credentials import get_genlayer_db_connection
from database.functions import DatabaseFunctions
from database.types import ContractData, CallContractInputData
from consensus.algorithm import exec_transaction
from consensus.utils import genvm_url
from consensus.nodes.create_nodes import random_validator_config

from dotenv import load_dotenv

load_dotenv()

app = Flask("jsonrpc_api")

CORS(app, resources={r"/api/*": {"origins": "*"}}, intercept_exceptions=False)
jsonrpc = JSONRPC(app, "/api", enable_web_browsable_api=True)
socketio = SocketIO(app, cors_allowed_origins="*")


@socketio.on("connect")
def handle_connect():
    print("Client connected")


@socketio.on("disconnect")
def handle_disconnect():
    print("Client disconnected")


def log_status(message):
    socketio.emit("status_update", {"message": message})


def create_new_address() -> str:
    new_address = "".join(random.choice(string.hexdigits) for _ in range(40))
    return "0x" + new_address


def address_is_in_correct_format(address: str) -> bool:
    pattern = r"^0x[" + string.hexdigits + "]{40}$"
    if re.fullmatch(pattern, address):
        return True
    return False


@jsonrpc.method("create_db")
def create_db() -> dict:
    result = create_db_if_it_doesnt_already_exists()
    app.logger.info(result)
    return {"status": result}


@jsonrpc.method("create_tables")
def create_tables() -> dict:
    result = create_tables_if_they_dont_already_exist(app)
    app.logger.info(result)
    return {"status": result}

@jsonrpc.method("clear_tables")
def clear_tables() -> dict:
    result = clear_db_tables()
    app.logger.info(result)
    return {"status": result}


@jsonrpc.method("create_account")
def create_account() -> dict:
    balance = 0
    new_address = create_new_address()

    connection = get_genlayer_db_connection()
    cursor = connection.cursor()

    account_state = json.dumps({"balance": balance})

    cursor.execute(
        "INSERT INTO current_state (id, data) VALUES (%s, %s);",
        (new_address, account_state),
    )
    return {"address": new_address, "balance": balance, "status": "account created"}


@jsonrpc.method("fund_account")
def fund_account(account: string, balance: float) -> dict:

    if not address_is_in_correct_format(account):
        return {"status": "account not in ethereum address format"}

    connection = get_genlayer_db_connection()
    cursor = connection.cursor()

    current_account = account
    if account == "create_account":
        current_account = create_account()
    account_state = json.dumps({"balance": balance})

    # Update current_state table with the new account and its balance
    cursor.execute(
        "INSERT INTO current_state (id, data) VALUES (%s, %s);",
        (current_account, account_state),
    )

    # Optionally log the account creation in the transactions table
    cursor.execute(
        "INSERT INTO transactions (from_address, to_address, data, value, type) VALUES (NULL, %s, %s, %s, 0);",
        (
            current_account,
            json.dumps({"action": "create_account", "initial_balance": balance}),
            balance,
        ),
    )

    connection.commit()
    cursor.close()
    connection.close()
    return {"address": current_account, "balance": balance, "status": "account funded"}


@jsonrpc.method("send_transaction")
def send_transaction(from_account: str, to_account: str, amount: float) -> dict:

    if not address_is_in_correct_format(from_account):
        return {"status": "from_account not in ethereum address format"}

    if not address_is_in_correct_format(to_account):
        return {"status": "to_account not in ethereum address format"}
    connection = get_genlayer_db_connection()
    cursor = connection.cursor()

    # Verify sender's balance
    cursor.execute("SELECT data FROM current_state WHERE id = %s;", (from_account,))
    sender_state = cursor.fetchone()
    if sender_state and sender_state[0].get("balance", 0) >= amount:
        # Update sender's balance
        new_sender_balance = sender_state[0]["balance"] - amount
        cursor.execute(
            "UPDATE current_state SET data = jsonb_set(data, '{balance}', %s) WHERE id = %s;",
            (json.dumps(new_sender_balance), from_account),
        )

        # Update recipient's balance
        cursor.execute("SELECT data FROM current_state WHERE id = %s;", (to_account,))
        recipient_state = cursor.fetchone()
        if recipient_state:
            new_recipient_balance = recipient_state[0].get("balance", 0) + amount
            cursor.execute(
                "UPDATE current_state SET data = jsonb_set(data, '{balance}', %s) WHERE id = %s;",
                (json.dumps(new_recipient_balance), to_account),
            )
        else:
            # Create account if it doesn't exist
            cursor.execute(
                "INSERT INTO current_state (id, data) VALUES (%s, %s);",
                (to_account, json.dumps({"balance": amount})),
            )

        # Log the transaction
        cursor.execute(
            "INSERT INTO transactions (from_address, to_address, value, type) VALUES (%s, %s, %s, %s, 0);",
            (from_account, to_account, amount),
        )
        connection.commit()
        status = "success"
    else:
        status = "failure: insufficient funds"

    cursor.close()
    connection.close()
    return {"status": status}


@jsonrpc.method("deploy_intelligent_contract")
def deploy_intelligent_contract(
    from_account: str, contract_code: str, initial_state: str
) -> dict:

    if not address_is_in_correct_format(from_account):
        return {"status": "from_account not in ethereum address format"}

    connection = get_genlayer_db_connection()
    cursor = connection.cursor()
    contract_id = create_new_address()
    contract_data = ContractData(
        code=contract_code, state=json.loads(initial_state)
    ).model_dump_json()
    try:
        cursor.execute(
            "INSERT INTO current_state (id, data) VALUES (%s, %s);",
            (contract_id, contract_data),
        )
        cursor.execute(
            "INSERT INTO transactions (from_address, to_address, data, type) VALUES (%s, %s, %s, 1);",
            (from_account, contract_id, contract_data),
        )
    except psycopg2.errors.UndefinedTable:
        app.logger.error("create the tables in the database first")
    except psycopg2.errors.InFailedSqlTransaction:
        app.logger.error("create the tables in the database first")

    connection.commit()
    cursor.close()
    connection.close()

    log_status(f"Intelligent Contract deployed ID: {contract_id}")
    return {"status": "deployed", "contract_id": contract_id}


@jsonrpc.method("count_validators")
def count_validators() -> dict:
    connection = get_genlayer_db_connection()
    cursor = connection.cursor()

    cursor.execute("SELECT count(*) FROM validators;")

    row = cursor.fetchone()

    connection.commit()
    cursor.close()
    connection.close()

    return {"count": row[0]}


@jsonrpc.method("get_validator")
<<<<<<< HEAD
def get_validator(validator_address:str) -> dict:
=======
def get_validator(validator_address: str) -> dict:
>>>>>>> 4739ca3f
    with DatabaseFunctions() as dbf:
        validator = dbf.get_validator(validator_address)
        dbf.close()

    if len(validator) > 0:
<<<<<<< HEAD
        return {
            'status': 'success',
            'message': '',
            'data': validator
        }
    else:
        return {
            'status': 'error',
            'message': 'validator not found',
            'data': {}
        }
=======
        return {"status": "success", "message": "", "data": validator}
    else:
        return {"status": "error", "message": "validator not found", "data": {}}
>>>>>>> 4739ca3f


@jsonrpc.method("get_all_validators")
def get_all_validators() -> dict:
    with DatabaseFunctions() as dbf:
        validators = dbf.all_validators()
        dbf.close()

<<<<<<< HEAD
    return {
        'status': 'success',
        'message': '',
        'data': validators
    }


@jsonrpc.method("create_validator")
def create_validator(stake: float, provider:str, model:str, config:json) -> dict:
=======
    return {"status": "success", "message": "", "data": validators}


@jsonrpc.method("create_validator")
def create_validator(stake: float, provider: str, model: str, config: json) -> dict:
>>>>>>> 4739ca3f
    new_address = create_new_address()
    config_json = json.dumps(config)
    with DatabaseFunctions() as dbf:
        dbf.create_validator(new_address, stake, provider, model, config_json)
        dbf.close()
    return get_validator(new_address)


@jsonrpc.method("update_validator")
<<<<<<< HEAD
def update_validator(validator_address:str, stake:float, provider:str, model:str, config:json) -> dict:
    validator = get_validator(validator_address)
    if validator['status'] == 'error':
=======
def update_validator(
    validator_address: str, stake: float, provider: str, model: str, config: json
) -> dict:
    validator = get_validator(validator_address)
    if validator["status"] == "error":
>>>>>>> 4739ca3f
        return validator
    config_json = json.dumps(config)
    with DatabaseFunctions() as dbf:
        dbf.update_validator(validator_address, stake, provider, model, config_json)
        dbf.close()
    return get_validator(validator_address)


@jsonrpc.method("delete_validator")
<<<<<<< HEAD
def delete_validator(validator_address:str) -> dict:
    validator = get_validator(validator_address)
    if validator['status'] == 'error':
=======
def delete_validator(validator_address: str) -> dict:
    validator = get_validator(validator_address)
    if validator["status"] == "error":
>>>>>>> 4739ca3f
        return validator
    with DatabaseFunctions() as dbf:
        dbf.delete_validator(validator_address)
        dbf.close()

<<<<<<< HEAD
    return {
        'status': 'success',
        'message': '',
        'data': {'address': validator_address}
    }


@jsonrpc.method("delete_all_validators")
def delete_all_validator() -> dict:
    all_validators = get_all_validators()
    data = all_validators['data']
    addresses = []
    with DatabaseFunctions() as dbf:
        for validator in data:
            addresses.append(validator['address'])
            dbf.delete_validator(validator['address'])
        dbf.close()
    return get_all_validators()


@jsonrpc.method("create_random_validator")
def create_random_validator(stake:float) -> dict:
    details = random_validator_config()
    return create_validator(stake, details['provider'], details['model'], details['config'])
=======
    return {"status": "success", "message": "", "data": {"address": validator_address}}


@jsonrpc.method("delete_all_validators")
def delete_all_validators() -> dict:
    all_validators = get_all_validators()
    data = all_validators["data"]
    addresses = []
    with DatabaseFunctions() as dbf:
        for validator in data:
            addresses.append(validator["address"])
            dbf.delete_validator(validator["address"])
        dbf.close()
    return get_all_validators()

@jsonrpc.method("create_random_validators")
def create_random_validator(count:int, min_stake:float, max_stake:float) -> list:
    responses = []
    for _ in range(count):
        stake = random.uniform(min_stake, max_stake)
        details = random_validator_config()
        new_validator = create_validator(stake, details["provider"], details["model"], details["config"])
        responses.append(new_validator)
    return responses

@jsonrpc.method("create_random_validator")
def create_random_validator(stake: float) -> dict:
    details = random_validator_config()
    return create_validator(
        stake, details["provider"], details["model"], details["config"]
    )
>>>>>>> 4739ca3f


# TODO: DEPRECIATED
@jsonrpc.method("register_validator")
def register_validator(stake: float) -> dict:
    connection = get_genlayer_db_connection()
    cursor = connection.cursor()

    eoa_id = create_new_address()
    eoa_state = json.dumps({"staked_balance": stake})

    cursor.execute(
        "INSERT INTO current_state (id, data) VALUES (%s, %s);", (eoa_id, eoa_state)
    )

    config = json.dumps({"eoa_id": eoa_id, "stake": stake})
    cursor.execute(
        "INSERT INTO validators (stake, config) VALUES (%s, %s);",
        (stake, config),
    )

    connection.commit()
    cursor.close()
    connection.close()
    return {"validator_id": eoa_id, "stake": stake, "status": "registered"}


@jsonrpc.method("call_contract_function")
async def call_contract_function(
    from_account: str, contract_address: str, function_name: str, args: list
) -> dict:

    if not address_is_in_correct_format(from_account):
        return {"status": "from_account not in ethereum address format"}

    if not address_is_in_correct_format(contract_address):
        return {"status": "contract_address not in ethereum address format"}

    connection = get_genlayer_db_connection()
    cursor = connection.cursor()

    function_call_data = CallContractInputData(
        contract_address=contract_address, function_name=function_name, args=args
    ).model_dump_json()

    cursor.execute(
        "INSERT INTO transactions (from_address, to_address, input_data, type, created_at) VALUES (%s, %s, %s, 2, CURRENT_TIMESTAMP);",
        (from_account, contract_address, function_call_data),
    )

    connection.commit()
    log_status(f"Transaction sent from {from_account} to {contract_address}...")

    # call consensus
    execution_output = await exec_transaction(
        json.loads(function_call_data), logger=log_status
    )

    cursor.close()
    connection.close()
    return {
        "status": "success",
        "message": f"Function '{function_name}' called on contract at {contract_address} with args {args}.",
        "execution_output": execution_output,
    }


@jsonrpc.method("get_last_contracts")
def get_last_contracts(number_of_contracts: int) -> list:
    connection = get_genlayer_db_connection()
    cursor = connection.cursor()

    # Query the database for the last N deployed contracts
    cursor.execute(
        "SELECT to_address, data FROM transactions WHERE type = 1 ORDER BY created_at DESC LIMIT %s;",
        (number_of_contracts,),
    )
    contracts = cursor.fetchall()

    # Format the result
    contracts_info = []
    for contract in contracts:
        contract_info = {"contract_id": contract[0]}
        contracts_info.append(contract_info)

    cursor.close()
    connection.close()

    return contracts_info


@jsonrpc.method("get_contract_state")
def get_contract_state(contract_address: str) -> dict:
    connection = get_genlayer_db_connection()
    cursor = connection.cursor()

    # Query the database for the current state of a deployed contract
    cursor.execute(
        "SELECT id, data FROM current_state WHERE id = %s;", (contract_address,)
    )
    row = cursor.fetchall()
    cursor.close()
    connection.close()

    if not row:
        raise Exception(contract_address + " contract does not exist")

    return {"id": row[0][0], "data": row[0][1]}


@jsonrpc.method("get_icontract_schema")
def get_icontract_schema(contract_address: str) -> dict:
    connection = get_genlayer_db_connection()
    cursor = connection.cursor()

    # Query the database for the current state of a deployed contract
    cursor.execute(
        "SELECT * FROM transactions WHERE to_address = %s AND type = 1;",
        (contract_address,),
    )
    tx = cursor.fetchone()

    if not tx:
        raise Exception(contract_address + " contract does not exist")

    # 4 = data
    if not tx[4]:
        raise Exception("contract" + contract_address + " does not contain any data")

    tx_contract = tx[4]

    if "code" not in tx_contract:
        raise Exception(
            "contract" + contract_address + " does not contain any contract code"
        )

    contract = tx_contract["code"]

    return get_icontract_schema_for_code(contract)


@jsonrpc.method("get_icontract_schema_for_code")
def get_icontract_schema_for_code(code: str) -> dict:

    payload = {
        "jsonrpc": "2.0",
        "method": "get_icontract_schema",
        "params": [code],
        "id": 2,
    }

    return requests.post(genvm_url() + "/api", json=payload).json()["result"]


@jsonrpc.method("ping")
def ping() -> dict:
    return {"status": "OK"}


if __name__ == "__main__":
    socketio.run(
        app,
        debug=True,
        port=os.environ.get("RPCPORT"),
        host="0.0.0.0",
        allow_unsafe_werkzeug=True,
    )<|MERGE_RESOLUTION|>--- conflicted
+++ resolved
@@ -238,33 +238,15 @@
 
 
 @jsonrpc.method("get_validator")
-<<<<<<< HEAD
-def get_validator(validator_address:str) -> dict:
-=======
 def get_validator(validator_address: str) -> dict:
->>>>>>> 4739ca3f
     with DatabaseFunctions() as dbf:
         validator = dbf.get_validator(validator_address)
         dbf.close()
 
     if len(validator) > 0:
-<<<<<<< HEAD
-        return {
-            'status': 'success',
-            'message': '',
-            'data': validator
-        }
-    else:
-        return {
-            'status': 'error',
-            'message': 'validator not found',
-            'data': {}
-        }
-=======
         return {"status": "success", "message": "", "data": validator}
     else:
         return {"status": "error", "message": "validator not found", "data": {}}
->>>>>>> 4739ca3f
 
 
 @jsonrpc.method("get_all_validators")
@@ -273,23 +255,11 @@
         validators = dbf.all_validators()
         dbf.close()
 
-<<<<<<< HEAD
-    return {
-        'status': 'success',
-        'message': '',
-        'data': validators
-    }
-
-
-@jsonrpc.method("create_validator")
-def create_validator(stake: float, provider:str, model:str, config:json) -> dict:
-=======
     return {"status": "success", "message": "", "data": validators}
 
 
 @jsonrpc.method("create_validator")
 def create_validator(stake: float, provider: str, model: str, config: json) -> dict:
->>>>>>> 4739ca3f
     new_address = create_new_address()
     config_json = json.dumps(config)
     with DatabaseFunctions() as dbf:
@@ -299,17 +269,11 @@
 
 
 @jsonrpc.method("update_validator")
-<<<<<<< HEAD
-def update_validator(validator_address:str, stake:float, provider:str, model:str, config:json) -> dict:
-    validator = get_validator(validator_address)
-    if validator['status'] == 'error':
-=======
 def update_validator(
     validator_address: str, stake: float, provider: str, model: str, config: json
 ) -> dict:
     validator = get_validator(validator_address)
     if validator["status"] == "error":
->>>>>>> 4739ca3f
         return validator
     config_json = json.dumps(config)
     with DatabaseFunctions() as dbf:
@@ -319,46 +283,14 @@
 
 
 @jsonrpc.method("delete_validator")
-<<<<<<< HEAD
-def delete_validator(validator_address:str) -> dict:
-    validator = get_validator(validator_address)
-    if validator['status'] == 'error':
-=======
 def delete_validator(validator_address: str) -> dict:
     validator = get_validator(validator_address)
     if validator["status"] == "error":
->>>>>>> 4739ca3f
         return validator
     with DatabaseFunctions() as dbf:
         dbf.delete_validator(validator_address)
         dbf.close()
 
-<<<<<<< HEAD
-    return {
-        'status': 'success',
-        'message': '',
-        'data': {'address': validator_address}
-    }
-
-
-@jsonrpc.method("delete_all_validators")
-def delete_all_validator() -> dict:
-    all_validators = get_all_validators()
-    data = all_validators['data']
-    addresses = []
-    with DatabaseFunctions() as dbf:
-        for validator in data:
-            addresses.append(validator['address'])
-            dbf.delete_validator(validator['address'])
-        dbf.close()
-    return get_all_validators()
-
-
-@jsonrpc.method("create_random_validator")
-def create_random_validator(stake:float) -> dict:
-    details = random_validator_config()
-    return create_validator(stake, details['provider'], details['model'], details['config'])
-=======
     return {"status": "success", "message": "", "data": {"address": validator_address}}
 
 
@@ -375,7 +307,7 @@
     return get_all_validators()
 
 @jsonrpc.method("create_random_validators")
-def create_random_validator(count:int, min_stake:float, max_stake:float) -> list:
+def create_random_validators(count:int, min_stake:float, max_stake:float) -> list:
     responses = []
     for _ in range(count):
         stake = random.uniform(min_stake, max_stake)
@@ -390,7 +322,6 @@
     return create_validator(
         stake, details["provider"], details["model"], details["config"]
     )
->>>>>>> 4739ca3f
 
 
 # TODO: DEPRECIATED
