--- conflicted
+++ resolved
@@ -29,7 +29,6 @@
 
 load_dotenv()
 
-<<<<<<< HEAD
 
 with open('logging_config.json', 'r') as file:
     logging_config = json.load(file)
@@ -66,20 +65,13 @@
 
 
 app = Flask('jsonrpc_api')
-=======
-app = Flask("jsonrpc_api")
->>>>>>> 96be12e9
 
 CORS(app, resources={r"/api/*": {"origins": "*"}}, intercept_exceptions=False)
 jsonrpc = JSONRPC(app, "/api", enable_web_browsable_api=True)
 socketio = SocketIO(app, cors_allowed_origins="*")
 
 
-<<<<<<< HEAD
-@socketio.on('connect')
-=======
 @socketio.on("connect")
->>>>>>> 96be12e9
 def handle_connect():
     print("Client connected")
 
@@ -93,21 +85,6 @@
     socketio.emit("status_update", {"message": message})
 
 
-<<<<<<< HEAD
-=======
-def create_new_address() -> str:
-    new_address = "".join(random.choice(string.hexdigits) for _ in range(40))
-    return "0x" + new_address
-
-
-def address_is_in_correct_format(address: str) -> bool:
-    pattern = r"^0x[" + string.hexdigits + "]{40}$"
-    if re.fullmatch(pattern, address):
-        return True
-    return False
-
-
->>>>>>> 96be12e9
 @jsonrpc.method("create_db")
 def create_db() -> dict:
     result = create_db_if_it_doesnt_already_exists()
@@ -121,6 +98,7 @@
     logger.info(result)
     return success_response(result)
 
+
 @jsonrpc.method("clear_tables")
 def clear_tables() -> dict:
     result = clear_db_tables()
@@ -158,16 +136,9 @@
         connection = get_genlayer_db_connection()
         cursor = connection.cursor()
 
-<<<<<<< HEAD
         current_account = account
         if account == 'create_account':
             current_account = create_account()
-=======
-    current_account = account
-    if account == "create_account":
-        current_account = create_account()
-    account_state = json.dumps({"balance": balance})
->>>>>>> 96be12e9
 
         # Update current_state table with the new account and its balance
         cursor.execute(
@@ -265,7 +236,6 @@
 
     if not address_is_in_correct_format(from_account):
         return {"status": "from_account not in ethereum address format"}
-<<<<<<< HEAD
     
     try:
         connection = get_genlayer_db_connection()
@@ -295,35 +265,6 @@
         return error_response('failed to deploy contract')
     
     return success_response({'contract_id': contract_id})
-=======
-
-    connection = get_genlayer_db_connection()
-    cursor = connection.cursor()
-    contract_id = create_new_address()
-    contract_data = ContractData(
-        code=contract_code, state=json.loads(initial_state)
-    ).model_dump_json()
-    try:
-        cursor.execute(
-            "INSERT INTO current_state (id, data) VALUES (%s, %s);",
-            (contract_id, contract_data),
-        )
-        cursor.execute(
-            "INSERT INTO transactions (from_address, to_address, data, type) VALUES (%s, %s, %s, 1);",
-            (from_account, contract_id, contract_data),
-        )
-    except psycopg2.errors.UndefinedTable:
-        app.logger.error("create the tables in the database first")
-    except psycopg2.errors.InFailedSqlTransaction:
-        app.logger.error("create the tables in the database first")
-
-    connection.commit()
-    cursor.close()
-    connection.close()
-
-    log_status(f"Intelligent Contract deployed ID: {contract_id}")
-    return {"status": "deployed", "contract_id": contract_id}
->>>>>>> 96be12e9
 
 
 @jsonrpc.method("count_validators")
@@ -418,7 +359,7 @@
     return get_all_validators()
 
 @jsonrpc.method("create_random_validators")
-def create_random_validator(count:int, min_stake:float, max_stake:float) -> list:
+def create_random_validators(count:int, min_stake:float, max_stake:float) -> list:
     responses = []
     for _ in range(count):
         stake = random.uniform(min_stake, max_stake)
@@ -456,17 +397,9 @@
             (stake, validator_info),
         )
 
-<<<<<<< HEAD
         connection.commit()
         cursor.close()
         connection.close()
-=======
-    config = json.dumps({"eoa_id": eoa_id, "stake": stake})
-    cursor.execute(
-        "INSERT INTO validators (stake, config) VALUES (%s, %s);",
-        (stake, config),
-    )
->>>>>>> 96be12e9
 
     except Exception as e:
         logger.error(e)
@@ -485,35 +418,26 @@
 
     if not address_is_in_correct_format(contract_address):
         return {"status": "contract_address not in ethereum address format"}
-<<<<<<< HEAD
-
-    try:
-        connection = get_genlayer_db_connection()
-        cursor = connection.cursor()
-
-        function_call_data = CallContractInputData(contract_address=contract_address, function_name=function_name, args=args).model_dump_json()
+
+    try:
+        connection = get_genlayer_db_connection()
+        cursor = connection.cursor()
+
+        function_call_data = CallContractInputData(
+            contract_address=contract_address, function_name=function_name, args=args
+        ).model_dump_json()
 
         cursor.execute(
             "INSERT INTO transactions (from_address, to_address, input_data, type, created_at) VALUES (%s, %s, %s, 2, CURRENT_TIMESTAMP);",
             (from_account, contract_address, function_call_data),
         )
-=======
-
-    connection = get_genlayer_db_connection()
-    cursor = connection.cursor()
-
-    function_call_data = CallContractInputData(
-        contract_address=contract_address, function_name=function_name, args=args
-    ).model_dump_json()
->>>>>>> 96be12e9
 
         connection.commit()
         log_status(f"Transaction sent from {from_account} to {contract_address}...")
 
-        # call consensus
+    # call consensus
         execution_output = await exec_transaction(json.loads(function_call_data), logger=log_status)
 
-<<<<<<< HEAD
         cursor.close()
         connection.close()
 
@@ -522,24 +446,10 @@
         return error_response('failed to query validators')
     
     return success_response({"execution_output": execution_output})
-=======
-    # call consensus
-    execution_output = await exec_transaction(
-        json.loads(function_call_data), logger=log_status
-    )
-
-    cursor.close()
-    connection.close()
-    return {
-        "status": "success",
-        "message": f"Function '{function_name}' called on contract at {contract_address} with args {args}.",
-        "execution_output": execution_output,
-    }
->>>>>>> 96be12e9
+
 
 
 @jsonrpc.method("get_last_contracts")
-<<<<<<< HEAD
 def get_last_contracts(number_of_contracts: int) -> dict:
 
     try:
@@ -552,51 +462,27 @@
             (number_of_contracts,)
         )
         contracts = cursor.fetchall()
+
 
         # Format the result
         contracts_info = []
         for contract in contracts:
-            contract_info = {
-                "contract_id": contract[0]
-            }
+            contract_info = {"contract_id": contract[0]}
             contracts_info.append(contract_info)
 
-        cursor.close()
-        connection.close()
+            cursor.close()
+            connection.close()
 
     except Exception as e:
         logger.error(e)
         return error_response('failed to query validators')
     
     return success_response(contract_info)
-=======
-def get_last_contracts(number_of_contracts: int) -> list:
-    connection = get_genlayer_db_connection()
-    cursor = connection.cursor()
-
-    # Query the database for the last N deployed contracts
-    cursor.execute(
-        "SELECT to_address, data FROM transactions WHERE type = 1 ORDER BY created_at DESC LIMIT %s;",
-        (number_of_contracts,),
-    )
-    contracts = cursor.fetchall()
-
-    # Format the result
-    contracts_info = []
-    for contract in contracts:
-        contract_info = {"contract_id": contract[0]}
-        contracts_info.append(contract_info)
-
-    cursor.close()
-    connection.close()
-
-    return contracts_info
->>>>>>> 96be12e9
+
 
 
 @jsonrpc.method("get_contract_state")
 def get_contract_state(contract_address: str) -> dict:
-<<<<<<< HEAD
 
     try:
         connection = get_genlayer_db_connection()
@@ -619,29 +505,10 @@
         return error_response('failed to query current state')
     
     return success_response({"id": row[0][0], "data": row[0][1]})
-=======
-    connection = get_genlayer_db_connection()
-    cursor = connection.cursor()
-
-    # Query the database for the current state of a deployed contract
-    cursor.execute(
-        "SELECT id, data FROM current_state WHERE id = %s;", (contract_address,)
-    )
-    row = cursor.fetchall()
-    cursor.close()
-    connection.close()
-
-    if not row:
-        raise Exception(contract_address + " contract does not exist")
-
-    return {"id": row[0][0], "data": row[0][1]}
-
->>>>>>> 96be12e9
 
 @jsonrpc.method("get_icontract_schema")
 def get_icontract_schema(contract_address: str) -> dict:
 
-<<<<<<< HEAD
     try:
         connection = get_genlayer_db_connection()
         cursor = connection.cursor()
@@ -649,7 +516,7 @@
         # Query the database for the current state of a deployed contract
         cursor.execute(
             "SELECT * FROM transactions WHERE to_address = %s AND type = 1;",
-            (contract_address,)
+            (contract_address,),
         )
         tx = cursor.fetchone()
 
@@ -670,52 +537,17 @@
     except Exception as e:
         logger.error(e)
         return error_response('failed to query transactions')
-=======
-    # Query the database for the current state of a deployed contract
-    cursor.execute(
-        "SELECT * FROM transactions WHERE to_address = %s AND type = 1;",
-        (contract_address,),
-    )
-    tx = cursor.fetchone()
-
-    if not tx:
-        raise Exception(contract_address + " contract does not exist")
-
-    # 4 = data
-    if not tx[4]:
-        raise Exception("contract" + contract_address + " does not contain any data")
-
-    tx_contract = tx[4]
-
-    if "code" not in tx_contract:
-        raise Exception(
-            "contract" + contract_address + " does not contain any contract code"
-        )
-
-    contract = tx_contract["code"]
-
-    return get_icontract_schema_for_code(contract)
-
-
-@jsonrpc.method("get_icontract_schema_for_code")
-def get_icontract_schema_for_code(code: str) -> dict:
->>>>>>> 96be12e9
 
     payload = {
         "jsonrpc": "2.0",
         "method": "get_icontract_schema",
-        "params": [code],
+        "params": [contract],
         "id": 2,
     }
-<<<<<<< HEAD
     
     data = requests.post(genvm_url()+'/api', json=payload).json()['result']
 
     return success_response(data)
-=======
-
-    return requests.post(genvm_url() + "/api", json=payload).json()["result"]
->>>>>>> 96be12e9
 
 
 @jsonrpc.method("ping")
