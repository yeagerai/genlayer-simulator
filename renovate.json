--- conflicted
+++ resolved
@@ -15,10 +15,7 @@
   "npm": {
     "minimumReleaseAge": "3 days"
   },
-<<<<<<< HEAD
-  "reviewers": ["denishacquin", "mpaya5", "kstroobants", "epsjunior"]
-=======
+
   "reviewers": ["denishacquin", "mpaya5", "kstroobants", "epsjunior"],
   "baseBranches": ["staging"]
->>>>>>> ea0c71dd
 }