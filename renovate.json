{
  "$schema": "https://docs.renovatebot.com/renovate-schema.json",
  "extends": ["config:recommended", "group:recommended", "group:allNonMajor", "group:githubArtifactActions"],
  "packageRules": [
    {
      "matchUpdateTypes": ["minor", "patch", "pin", "digest"],
      "automerge": true
    }
  ],
  "vulnerabilityAlerts": {
    "enabled": true
  },
  "osvVulnerabilityAlerts": true,
  "dependencyDashboard": true,
  "npm": {
    "minimumReleaseAge": "3 days"
  },
<<<<<<< HEAD
  "reviewers": ["denishacquin", "mpaya5", "kstroobants", "epsjunior"]
=======

  "reviewers": ["denishacquin", "mpaya5", "kstroobants", "epsjunior"],
  "baseBranches": ["staging"]
>>>>>>> c6de5369
}<|MERGE_RESOLUTION|>--- conflicted
+++ resolved
@@ -15,11 +15,6 @@
   "npm": {
     "minimumReleaseAge": "3 days"
   },
-<<<<<<< HEAD
-  "reviewers": ["denishacquin", "mpaya5", "kstroobants", "epsjunior"]
-=======
-
   "reviewers": ["denishacquin", "mpaya5", "kstroobants", "epsjunior"],
   "baseBranches": ["staging"]
->>>>>>> c6de5369
 }