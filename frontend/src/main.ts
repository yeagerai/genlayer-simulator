--- conflicted
+++ resolved
@@ -1,7 +1,6 @@
 import './assets/main.css'
 
 import { createApp } from 'vue'
-<<<<<<< HEAD
 import { createPinia } from 'pinia'
 import Notifications from '@kyvg/vue3-notification'
 import App from './App.vue'
@@ -10,6 +9,7 @@
 import { setupDB } from '@/utils'
 import { seedStores } from '@/utils/store'
 
+// Create vue app
 const app = createApp(App)
 
 
@@ -26,26 +26,9 @@
 )
 app.use(Notifications)
 
+// Mount vue app
 app.mount('#app')
 
 setupDB().then(() => {
   seedStores()
-})
-=======
-
-import App from '@/App.vue'
-import { registerPlugins } from '@core/utils/plugins'
-
-// Styles
-import '@core/scss/template/index.scss'
-import '@layouts/styles/index.scss'
-
-// Create vue app
-const app = createApp(App)
-
-// Register plugins
-registerPlugins(app)
-
-// Mount vue app
-app.mount('#app')
->>>>>>> 8db53cfd
+})