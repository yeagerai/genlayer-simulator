--- conflicted
+++ resolved
@@ -8,11 +8,7 @@
 import { RpcClient, setupStores } from '@/utils'
 import { JsonRpcService } from './services/JsonRpcService'
 import { VueSpinnersPlugin } from 'vue3-spinners'
-<<<<<<< HEAD
 import { createGtm } from '@gtm-support/vue-gtm';
-=======
-
->>>>>>> 4b3efdf2
 const app = createApp(App)
 const pinia = createPinia()
 
