--- conflicted
+++ resolved
@@ -7,10 +7,7 @@
 export * from './useContractQueries';
 export * from './useFileName';
 export * from './useSetupStores';
-<<<<<<< HEAD
 export * from './useGenlayer';
 export * from './useShortAddress';
-=======
 export * from './useConfig';
->>>>>>> 228f1154
 export * from './useTransactionListener';