import { watch, ref, computed } from 'vue';
import { useQuery, useQueryClient } from '@tanstack/vue-query';
import type { TransactionItem } from '@/types';
import {
  useContractsStore,
  useTransactionsStore,
  useAccountsStore,
} from '@/stores';
import { useDebounceFn } from '@vueuse/core';
import { notify } from '@kyvg/vue3-notification';
import { useMockContractData } from './useMockContractData';
import { useEventTracking, useGenlayer } from '@/hooks';
import * as calldata from '@/calldata';
import type { Address } from 'genlayer-js/types';

const schema = ref<any>();

export function useContractQueries() {
  const genlayer = useGenlayer();
  const accountsStore = useAccountsStore();
  const transactionsStore = useTransactionsStore();
  const contractsStore = useContractsStore();
  const queryClient = useQueryClient();
  const { trackEvent } = useEventTracking();
  const contract = computed(() => contractsStore.currentContract);

  const { mockContractId, mockContractSchema } = useMockContractData();

  const isMock = computed(() => contract.value?.id === mockContractId);

  const deployedContract = computed(() =>
    contractsStore.deployedContracts.find(
      ({ contractId }) => contractId === contract.value?.id,
    ),
  );

  const isDeployed = computed(() => !!deployedContract.value);
  const address = computed(() => deployedContract.value?.address);

  const fetchContractSchemaDebounced = useDebounceFn(() => {
    return fetchContractSchema();
  }, 300);

  watch(
    () => contract.value?.content,
    () => {
      queryClient.invalidateQueries({
        queryKey: ['schema', contract.value?.id],
      });
    },
  );

  const contractSchemaQuery = useQuery({
    queryKey: ['schema', () => contract.value?.id],
    queryFn: fetchContractSchemaDebounced,
    refetchOnWindowFocus: false,
    retry: 0,
    enabled: !!contract.value?.id,
  });

  async function fetchContractSchema() {
    if (isMock.value) {
      return mockContractSchema;
    }

    const result = await genlayer.client?.getContractSchemaForCode(
      contract.value?.content ?? '',
    );

    schema.value = result;

    return schema.value;
  }

  const isDeploying = ref(false);

  async function deployContract(
    args: {
      args: calldata.CalldataEncodable[];
      kwargs: { [key: string]: calldata.CalldataEncodable };
    },
    leaderOnly: boolean,
  ) {
    isDeploying.value = true;

    try {
      if (!contract.value || !accountsStore.currentPrivateKey) {
        throw new Error('Error Deploying the contract');
      }
<<<<<<< HEAD

      const result = await genlayer.client?.deployContract({
        code: contract.value?.content ?? '',
        args,
        leader_only: leaderOnly,
=======
      const data = [
        contract.value?.content ?? '',
        calldata.encode(args),
        leaderOnly,
      ];

      const nonce = await accountsStore.getCurrentNonce();

      const signed = await wallet.signTransaction({
        privateKey: accountsStore.currentPrivateKey,
        data,
        nonce,
>>>>>>> 6f07d9ed
      });

      const tx: TransactionItem = {
        contractAddress: '',
        localContractId: contract.value?.id ?? '',
        hash: result,
        type: 'deploy',
        status: 'PENDING',
        data: {},
      };

      notify({
        title: 'Started deploying contract',
        type: 'success',
      });

      trackEvent('deployed_contract', {
        contract_name: contract.value?.name || '',
      });

      transactionsStore.clearTransactionsForContract(contract.value?.id ?? '');
      transactionsStore.addTransaction(tx);
      contractsStore.removeDeployedContract(contract.value?.id ?? '');
      return tx;
    } catch (error) {
      isDeploying.value = false;
      notify({
        type: 'error',
        title: 'Error deploying contract',
      });
      throw new Error('Error Deploying the contract');
    }
  }

  const abiQueryEnabled = computed(
    () => !!contract.value && !!isDeployed.value,
  );

  const contractAbiQuery = useQuery({
    queryKey: [
      'abi',
      () => contract.value?.id,
      () => deployedContract.value?.address,
    ],
    queryFn: fetchContractAbi,
    enabled: abiQueryEnabled,
    refetchOnWindowFocus: false,
    retry: 2,
  });

  async function fetchContractAbi() {
    if (isMock.value) {
      return mockContractSchema;
    }

    const result = await genlayer.client?.getContractSchema(
      deployedContract.value?.address ?? '',
    );

    return result;
  }

<<<<<<< HEAD
  async function callReadMethod(method: string, args: any[]) {
    try {
      const result = await genlayer.client?.readContract({
        address: address.value as Address,
        functionName: method,
        args,
=======
  async function callReadMethod(
    method: string,
    args: {
      args: calldata.CalldataEncodable[];
      kwargs: { [key: string]: calldata.CalldataEncodable };
    },
  ) {
    try {
      const data = [calldata.encode({ method, ...args })];
      const encodedData = wallet.encodeTransactionData(data);

      const result = await rpcClient.getContractState({
        to: address.value || '',
        from: accountsStore.currentUserAddress,
        data: encodedData,
>>>>>>> 6f07d9ed
      });

      return result;
    } catch (error) {
      console.error(error);
      throw new Error('Error getting the contract state');
    }
  }

  async function callWriteMethod({
    method,
    args,
    leaderOnly,
  }: {
    method: string;
    args: {
      args: calldata.CalldataEncodable[];
      kwargs: { [key: string]: calldata.CalldataEncodable };
    };
    leaderOnly: boolean;
  }) {
    try {
      if (!accountsStore.currentPrivateKey) {
        throw new Error('Error writing to contract');
      }
<<<<<<< HEAD
=======
      const data = [calldata.encode({ method, ...args }), leaderOnly];
      const to = (address.value as Address) || null;
>>>>>>> 6f07d9ed

      const result = await genlayer.client?.writeContract({
        address: address.value as Address,
        functionName: method,
        args,
        value: BigInt(0),
        leader_only: leaderOnly,
      });

      transactionsStore.addTransaction({
        contractAddress: address.value || '',
        localContractId: contract.value?.id || '',
        hash: result,
        type: 'method',
        status: 'PENDING',
        data: {},
        decodedData: {
          functionName: method,
          ...args,
        },
      });
      return true;
    } catch (error) {
      console.error(error);
      throw new Error('Error writing to contract');
    }
  }

  return {
    contractSchemaQuery,
    contractAbiQuery,
    contract,
    isDeploying,
    isDeployed,
    address,

    deployContract,
    callReadMethod,
    callWriteMethod,

    mockContractSchema,
    isMock,
  };
}<|MERGE_RESOLUTION|>--- conflicted
+++ resolved
@@ -87,26 +87,11 @@
       if (!contract.value || !accountsStore.currentPrivateKey) {
         throw new Error('Error Deploying the contract');
       }
-<<<<<<< HEAD
 
       const result = await genlayer.client?.deployContract({
         code: contract.value?.content ?? '',
-        args,
+        args: args.args,
         leader_only: leaderOnly,
-=======
-      const data = [
-        contract.value?.content ?? '',
-        calldata.encode(args),
-        leaderOnly,
-      ];
-
-      const nonce = await accountsStore.getCurrentNonce();
-
-      const signed = await wallet.signTransaction({
-        privateKey: accountsStore.currentPrivateKey,
-        data,
-        nonce,
->>>>>>> 6f07d9ed
       });
 
       const tx: TransactionItem = {
@@ -169,14 +154,6 @@
     return result;
   }
 
-<<<<<<< HEAD
-  async function callReadMethod(method: string, args: any[]) {
-    try {
-      const result = await genlayer.client?.readContract({
-        address: address.value as Address,
-        functionName: method,
-        args,
-=======
   async function callReadMethod(
     method: string,
     args: {
@@ -185,14 +162,10 @@
     },
   ) {
     try {
-      const data = [calldata.encode({ method, ...args })];
-      const encodedData = wallet.encodeTransactionData(data);
-
-      const result = await rpcClient.getContractState({
-        to: address.value || '',
-        from: accountsStore.currentUserAddress,
-        data: encodedData,
->>>>>>> 6f07d9ed
+      const result = await genlayer.client?.readContract({
+        address: address.value as Address,
+        functionName: method,
+        args: args.args,
       });
 
       return result;
@@ -218,16 +191,11 @@
       if (!accountsStore.currentPrivateKey) {
         throw new Error('Error writing to contract');
       }
-<<<<<<< HEAD
-=======
-      const data = [calldata.encode({ method, ...args }), leaderOnly];
-      const to = (address.value as Address) || null;
->>>>>>> 6f07d9ed
 
       const result = await genlayer.client?.writeContract({
         address: address.value as Address,
         functionName: method,
-        args,
+        args: args.args,
         value: BigInt(0),
         leader_only: leaderOnly,
       });
