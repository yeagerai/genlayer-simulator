--- conflicted
+++ resolved
@@ -10,59 +10,7 @@
 import ContractInfo from '@/components/Simulator/ContractInfo.vue';
 
 const contractsStore = useContractsStore();
-<<<<<<< HEAD
-const accountsStore = useAccountsStore();
-const transactionsStore = useTransactionsStore();
-let deploymentSubscription: () => void;
-const contractTransactions = computed(() =>
-  transactionsStore.transactions.filter(
-    (t) => t.localContractId === contractsStore.currentContractId,
-  ),
-);
-
-const handleGetContractState = async (
-  contractAddress: string,
-  method: string,
-  methodArguments: string[],
-) => {
-  try {
-    await contractsStore.getContractState(
-      contractAddress,
-      method,
-      methodArguments,
-    );
-  } catch (error) {
-    notify({
-      title: 'Error',
-      text: (error as Error)?.message || 'Error getting contract state',
-      type: 'error',
-    });
-  }
-};
-
-const handleCallContractMethod = async ({
-  method,
-  params,
-}: {
-  method: string;
-  params: any[];
-}) => {
-  const result = await contractsStore.callContractMethod({
-    localContractId: contractsStore.deployedContract?.contractId || '',
-    method: `${method}`,
-    params,
-  });
-  if (!result) {
-    notify({
-      title: 'Error',
-      text: 'Error calling contract method',
-      type: 'error',
-    });
-  }
-};
-=======
 const { isDeployed, address, contract } = useContractQueries();
->>>>>>> bf77065b
 
 const isDeploymentOpen = ref(!isDeployed.value);
 
