<script setup lang="ts">
import { onMounted } from 'vue'
import { notify } from '@kyvg/vue3-notification'
import Modal from '@/components/ModalComponent.vue'
import { TrashIcon } from '@heroicons/vue/24/solid'

import { useNodeStore } from '@/stores'

const nodeStore = useNodeStore()

// Hooks
onMounted(async () => {
  try {
<<<<<<< HEAD
    const [{ result: validatorsResult }, { result: modelsResult }] = await Promise.all([
      $jsonRpc.call({
        method: 'get_all_validators',
        params: []
      }),
      $jsonRpc.call({
        method: 'get_providers_and_models',
        params: []
      })
    ])

    if (validatorsResult?.status === 'success') {
      validators.value = validatorsResult.data
    } else {
      notify({
        title: 'Error',
        text: 'Error getting validators',
        type: 'error'
      })
    }

    if (modelsResult?.status === 'success') {
      nodeProviders.value = modelsResult.data
    } else {
      notify({
        title: 'Error',
        text: 'Error getting Providers and Models data',
        type: 'error'
      })
    }
=======
    await nodeStore.getValidatorsData()
>>>>>>> 4b3efdf2
  } catch (error) {
    console.error(error)
    notify({
      title: 'Error',
      text: (error as Error)?.message || 'Error loading validators',
      type: 'error'
    })
  }
})

<<<<<<< HEAD
const openDeleteValidatorModal = (validator: ValidatorModel) => {
  selectedValidator.value = validator
  deleteValidatorModalOpen.value = true
}

const openUpdateValidatorModal = (validator: ValidatorModel) => {
  selectedValidator.value = validator
  const { model, provider, stake, config } = validator
  console.log('🚀 ~ openUpdateValidatorModal ~ config:', typeof config)
  console.log('🚀 ~ openUpdateValidatorModal ~ config:', config)
  validatorToUpdate.value = {
    model,
    provider,
    stake,
    config:
      config === validatorToCreate.value.config
        ? validatorToCreate.value.config
        : JSON.stringify(config, null, 2)
  }
  updateValidatorModalOpen.value = true
}

const closeUpdateValidatorModal = () => {
  selectedValidator.value = undefined
  updateValidatorModalOpen.value = false
  validatorToUpdate.value = {
    model: '',
    provider: '',
    stake: 0,
    config: '{ }'
  }
}

const closeDeleteValidatorModal = () => {
  selectedValidator.value = undefined
  deleteValidatorModalOpen.value = false
}

const handleUpdateValidator = async () => {
  try {
    const { stake, provider, model, config } = validatorToUpdate.value
    console.log('🚀 ~ handleUpdateValidator ~ config:', typeof config)
    console.log('🚀 ~ handleUpdateValidator ~ config:', config)

    if (stake <= 0 || !provider || !model || !config) {
      notify({
        title: 'Error',
        text: 'Please fill all the required fields',
        type: 'warning'
      })
      return
    }
    const contractConfig = JSON.parse(config || '{}')
    const { result } = await $jsonRpc.call({
      method: 'update_validator',
      params: [selectedValidator.value?.address, stake, provider, model, contractConfig]
=======
async function handleCreateNewValidator() {
  try {
    await nodeStore.createNewValidator()
    notify({
      title: 'OK',
      text: 'New validator created',
      type: 'success'
>>>>>>> 4b3efdf2
    })
  } catch (error) {
    console.error(error)
    notify({
      title: 'Error',
      text: (error as Error)?.message || 'Error creating new validator',
      type: 'error'
    })
  }
}


async function handleUpdateValidator() {
  try {
    await nodeStore.updateValidator()
    notify({
      title: 'OK',
      text: 'Validator updated successfully',
      type: 'success'
    })
  } catch (error) {
    console.error(error)
    notify({
      title: 'Error',
      text: (error as Error)?.message || 'Error udpating the validator',
      type: 'error'
    })
  }
}

async function handleDeleteValidator() {
  try {
    await nodeStore.deleteValidator()
    notify({
      title: 'OK',
      text: 'Validator deleted successfully',
      type: 'success'
    })
  } catch (error) {
    console.error(error)
    notify({
      title: 'Error',
      text: (error as Error)?.message || 'Error deleting a validator',
      type: 'error'
    })
  }
}

</script>

<template>
  <div class="flex flex-col overflow-y-auto max-h-[93vh] w-full">
    <div class="flex flex-col p-2 w-full">
      <h3 class="text-xl">Settings</h3>
    </div>
    <div class="flex justify-between items-center p-2 w-full">
      <div class="flex items-center">Number of validators:</div>
      <div class="flex items-center text-xl font-semibold dark:text-white text-primary">
        {{ nodeStore.validators.length }}
      </div>
    </div>
    <div class="flex flex-col p-2 w-full">
      <h4 class="text-md" id="tutorial-validators">Validators Configuration</h4>
    </div>
    <div class="flex flex-col" id="tutorial-validators">
      <div class="flex flex-col text-xs w-full">
<<<<<<< HEAD
        <div
          class="flex px-2 justify-between items-center hover:bg-slate-100 p-1 dark:hover:bg-zinc-700"
          v-for="validator in validators"
          :key="validator.id"
        >
          <div
            class="flex items-center cursor-pointer"
            @click="openUpdateValidatorModal(validator)"
          >
=======
        <div class="flex px-2 justify-between items-center hover:bg-slate-100 p-1 dark:hover:bg-zinc-700"
          v-for="validator in nodeStore.validators" :key="validator.id">
          <div class="flex items-center cursor-pointer" @click="nodeStore.openUpdateValidatorModal(validator)">
>>>>>>> 4b3efdf2
            <div class="flex dark:text-white text-primary">{{ validator.id }} -</div>
            <div class="flex flex-col items-start ml-2">
              <div class="flex">
                <span class="font-semibold mr-1">Model: </span>
                <span class="dark:text-white text-primary">{{ validator.model }}</span>
              </div>
              <div class="flex">
                <span class="font-semibold mr-1">Provider: </span>
                <span>{{ validator.provider }}</span>
              </div>
            </div>
          </div>
          <div class="flex dark:text-white text-primary">
            <button @click="nodeStore.openDeleteValidatorModal(validator)">
              <ToolTip text="Delete Validator" :options="{ placement: 'bottom' }" />
              <TrashIcon class="h-4 w-4 mr-1" />
            </button>
          </div>
        </div>
      </div>
    </div>
    <div class="flex flex-col mt-4 w-full px-2">
<<<<<<< HEAD
      <button
        @click="openCreateNewValidatorModal"
        class="bg-primary hover:opacity-80 text-white font-semibold px-4 py-2 rounded"
      >
=======
      <button @click="nodeStore.openCreateNewValidatorModal"
        class="bg-primary hover:opacity-80 text-white font-semibold px-4 py-2 rounded">
>>>>>>> 4b3efdf2
        New Validator
      </button>
    </div>
    <Modal :open="nodeStore.updateValidatorModalOpen" @close="nodeStore.closeUpdateValidatorModal">
      <div class="flex flex-col">
        <div class="flex justify-between">
          <div class="text-xl">Validator Details</div>
          <div class="dark:text-white text-primary">ID: {{ nodeStore.selectedValidator?.id }}</div>
        </div>
        <div class="flex flex-col p-2 mt-2">
          <p class="text-md font-semibold">Address:</p>

          <div class="py-2 w-full">
            {{ nodeStore.selectedValidator?.address }}
          </div>
        </div>
        <div class="flex flex-col p-2 mt-2">
          <p class="text-md font-semibold">Provider:</p>
<<<<<<< HEAD
          <select
            class="p-2 w-full bg-slate-100 dark:bg-zinc-700 overflow-y-auto"
            name=""
            id=""
            v-model="validatorToUpdate.provider"
          >
            <option
              v-for="(_, provider) in nodeProviders"
              :key="provider"
              :value="provider"
              :selected="provider === validatorToUpdate.provider"
            >
=======
          <select :class="nodeStore.validatorToUpdate.provider ? '' : 'border border-red-500'"
            class="p-2 w-full bg-slate-100 dark:bg-zinc-700 overflow-y-auto" name="" id=""
            v-model="nodeStore.validatorToUpdate.provider" required>
            <option v-for="(_, provider) in nodeStore.nodeProviders" :key="provider" :value="provider"
              :selected="provider === nodeStore.validatorToUpdate.provider">
>>>>>>> 4b3efdf2
              {{ provider }}
            </option>
          </select>
        </div>
        <div class="flex flex-col p-2 mt-2">
          <p class="text-md font-semibold">Model:</p>
<<<<<<< HEAD
          <select
            class="p-2 w-full bg-slate-100 overflow-y-auto dark:bg-zinc-700"
            name=""
            id=""
            v-model="validatorToUpdate.model"
          >
            <option
              v-for="model in nodeProviders[validatorToUpdate.provider]"
              :key="model"
              :value="model"
              :selected="model === validatorToUpdate.model"
            >
=======
          <select :class="nodeStore.validatorToUpdate.model ? '' : 'border border-red-500'"
            class="p-2 w-full bg-slate-100 overflow-y-auto dark:bg-zinc-700" name="" id=""
            v-model="nodeStore.validatorToUpdate.model" required>
            <option v-for="model in nodeStore.nodeProviders[nodeStore.validatorToUpdate.provider]" :key="model"
              :value="model" :selected="model === nodeStore.validatorToUpdate.model">
>>>>>>> 4b3efdf2
              {{ model }}
            </option>
          </select>
        </div>
        <div class="flex flex-col p-2 mt-2">
          <p class="text-md font-semibold">Stake:</p>
<<<<<<< HEAD
          <input
            type="number"
            min="0.01"
            v-model="validatorToUpdate.stake"
            class="p-2 w-full bg-slate-100 dark:bg-zinc-700"
            required
          />
=======
          <input type="number" min="0.01" v-model="nodeStore.validatorToUpdate.stake"
            :class="nodeStore.validatorToUpdate.stake ? '' : 'border border-red-500'"
            class="p-2 w-full bg-slate-100 dark:bg-zinc-700" required />
>>>>>>> 4b3efdf2
        </div>
        <div class="flex flex-col p-2 mt-2">
          <p class="text-md font-semibold">Config:</p>

<<<<<<< HEAD
          <textarea
            name=""
            id=""
            rows="5"
            cols="60"
            class="p-2 max-h-64 w-full bg-slate-100 dark:bg-zinc-700"
            v-model="validatorToUpdate.config"
          >
=======
          <textarea name="" id="" rows="5" cols="60" class="p-2 max-h-64 w-full bg-slate-100 dark:bg-zinc-700"
            v-model="nodeStore.validatorToUpdate.config">
>>>>>>> 4b3efdf2
          </textarea>
        </div>
      </div>
      <div class="flex flex-col mt-4 w-full">
<<<<<<< HEAD
        <button
          @click="handleUpdateValidator"
          class="bg-primary hover:opacity-80 text-white font-semibold px-4 py-2 rounded"
        >
=======
        <button @click="handleUpdateValidator" :disabled="!nodeStore.updateValidatorModelValid"
          class="bg-primary hover:opacity-80 text-white font-semibold px-4 py-2 rounded disabled:opacity-80">
>>>>>>> 4b3efdf2
          Save
        </button>
      </div>
    </Modal>

    <Modal :open="nodeStore.createValidatorModalOpen" @close="nodeStore.closeNewValidatorModal">
      <div class="flex flex-col w-full">
        <div class="flex justify-between">
          <div class="text-xl">Create New Validator</div>
        </div>
        <div class="flex flex-col p-2 mt-2">
          <p class="text-md font-semibold">Provider:</p>
<<<<<<< HEAD
          <select
            class="p-2 w-full bg-slate-100 dark:bg-zinc-700 overflow-y-auto"
            name=""
            id=""
            v-model="validatorToCreate.provider"
          >
            <option
              v-for="(_, provider) in nodeProviders"
              :key="provider"
              :value="provider"
              :selected="provider === validatorToCreate.provider"
            >
=======
          <select :class="nodeStore.validatorToCreate.provider ? '' : 'border border-red-500'"
            class="p-2 w-full bg-slate-100 dark:bg-zinc-700 overflow-y-auto" name="" id=""
            v-model="nodeStore.validatorToCreate.provider" required>
            <option v-for="(_, provider) in nodeStore.nodeProviders" :key="provider" :value="provider"
              :selected="provider === nodeStore.validatorToCreate.provider">
>>>>>>> 4b3efdf2
              {{ provider }}
            </option>
          </select>
        </div>
        <div class="flex flex-col p-2 mt-2">
          <p class="text-md font-semibold">Model:</p>
<<<<<<< HEAD
          <select
            class="p-2 w-full bg-slate-100 overflow-y-auto dark:bg-zinc-700"
            name=""
            id=""
            v-model="validatorToCreate.model"
          >
            <option
              v-for="model in nodeProviders[validatorToCreate.provider]"
              :key="model"
              :value="model"
              :selected="model === validatorToCreate.model"
            >
=======
          <select :class="nodeStore.validatorToCreate.model ? '' : 'border border-red-500'"
            class="p-2 w-full bg-slate-100 overflow-y-auto dark:bg-zinc-700" name="" id=""
            v-model="nodeStore.validatorToCreate.model" required>
            <option v-for="model in nodeStore.nodeProviders[nodeStore.validatorToCreate.provider]" :key="model"
              :value="model" :selected="model === nodeStore.validatorToCreate.model">
>>>>>>> 4b3efdf2
              {{ model }}
            </option>
          </select>
        </div>
        <div class="flex flex-col p-2 mt-2">
          <p class="text-md font-semibold">Stake:</p>
<<<<<<< HEAD
          <input
            type="number"
            min="0.01"
            v-model="validatorToCreate.stake"
            class="p-2 w-full bg-slate-100 dark:bg-zinc-700"
            required
          />
=======
          <input type="number" min="0.01" v-model="nodeStore.validatorToCreate.stake"
            :class="nodeStore.validatorToCreate.stake ? '' : 'border border-red-500'"
            class="p-2 w-full bg-slate-100 dark:bg-zinc-700" required />
>>>>>>> 4b3efdf2
        </div>
        <div class="flex flex-col p-2 mt-2">
          <p class="text-md font-semibold">Config:</p>

<<<<<<< HEAD
          <textarea
            name=""
            id=""
            rows="5"
            cols="60"
            class="p-2 max-h-64 w-full bg-slate-100 dark:bg-zinc-700"
            v-model="validatorToCreate.config"
          >
=======
          <textarea name="" id="" rows="5" cols="60" class="p-2 max-h-64 w-full bg-slate-100 dark:bg-zinc-700"
            v-model="nodeStore.validatorToCreate.config">
>>>>>>> 4b3efdf2
          </textarea>
        </div>
      </div>
      <div class="flex flex-col mt-4 w-full">
<<<<<<< HEAD
        <button
          @click="handleCreateNewValidator"
          class="bg-primary hover:opacity-80 text-white font-semibold px-4 py-2 rounded"
        >
=======
        <button @click="handleCreateNewValidator" :disabled="!nodeStore.createValidatorModelValid"
          class="bg-primary hover:opacity-80 text-white font-semibold px-4 py-2 rounded disabled:opacity-80">
>>>>>>> 4b3efdf2
          Create
        </button>
      </div>
    </Modal>
    <Modal :open="nodeStore.deleteValidatorModalOpen" @close="nodeStore.closeDeleteValidatorModal">
      <div class="flex flex-col">
        <div class="flex justify-between">
          <div class="text-xl">Delete Validator</div>
          <div class="dark:text-white text-primary">ID: {{ nodeStore.selectedValidator?.id }}</div>
        </div>
        <div class="flex justify-between font-bold bg-slate-100 p-2 mt-4">
          Are you sure you want to delete this validator?
        </div>
        <div class="flex flex-col p-2 mt-2">
          <p class="text-md font-semibold">Address:</p>

          <div class="py-2 w-full">
            {{ nodeStore.selectedValidator?.address }}
          </div>
        </div>
        <div class="flex flex-col p-2 mt-2">
          <p class="text-md font-semibold">Provider:</p>
          {{ nodeStore.selectedValidator?.provider }}
        </div>
        <div class="flex flex-col p-2 mt-2">
          <p class="text-md font-semibold">Model:</p>
          {{ nodeStore.selectedValidator?.model }}
        </div>
        <div class="flex flex-col p-2 mt-2">
          <p class="text-md font-semibold">Stake:</p>
          {{ nodeStore.selectedValidator?.stake }}
        </div>
      </div>
      <div class="flex flex-col mt-4 w-full">
        <button
          @click="handleDeleteValidator"
          class="bg-primary hover:opacity-80 text-white font-semibold px-4 py-2 rounded"
        >
          Delete Validator
        </button>
      </div>
    </Modal>
  </div>
</template><|MERGE_RESOLUTION|>--- conflicted
+++ resolved
@@ -11,40 +11,7 @@
 // Hooks
 onMounted(async () => {
   try {
-<<<<<<< HEAD
-    const [{ result: validatorsResult }, { result: modelsResult }] = await Promise.all([
-      $jsonRpc.call({
-        method: 'get_all_validators',
-        params: []
-      }),
-      $jsonRpc.call({
-        method: 'get_providers_and_models',
-        params: []
-      })
-    ])
-
-    if (validatorsResult?.status === 'success') {
-      validators.value = validatorsResult.data
-    } else {
-      notify({
-        title: 'Error',
-        text: 'Error getting validators',
-        type: 'error'
-      })
-    }
-
-    if (modelsResult?.status === 'success') {
-      nodeProviders.value = modelsResult.data
-    } else {
-      notify({
-        title: 'Error',
-        text: 'Error getting Providers and Models data',
-        type: 'error'
-      })
-    }
-=======
     await nodeStore.getValidatorsData()
->>>>>>> 4b3efdf2
   } catch (error) {
     console.error(error)
     notify({
@@ -55,64 +22,6 @@
   }
 })
 
-<<<<<<< HEAD
-const openDeleteValidatorModal = (validator: ValidatorModel) => {
-  selectedValidator.value = validator
-  deleteValidatorModalOpen.value = true
-}
-
-const openUpdateValidatorModal = (validator: ValidatorModel) => {
-  selectedValidator.value = validator
-  const { model, provider, stake, config } = validator
-  console.log('🚀 ~ openUpdateValidatorModal ~ config:', typeof config)
-  console.log('🚀 ~ openUpdateValidatorModal ~ config:', config)
-  validatorToUpdate.value = {
-    model,
-    provider,
-    stake,
-    config:
-      config === validatorToCreate.value.config
-        ? validatorToCreate.value.config
-        : JSON.stringify(config, null, 2)
-  }
-  updateValidatorModalOpen.value = true
-}
-
-const closeUpdateValidatorModal = () => {
-  selectedValidator.value = undefined
-  updateValidatorModalOpen.value = false
-  validatorToUpdate.value = {
-    model: '',
-    provider: '',
-    stake: 0,
-    config: '{ }'
-  }
-}
-
-const closeDeleteValidatorModal = () => {
-  selectedValidator.value = undefined
-  deleteValidatorModalOpen.value = false
-}
-
-const handleUpdateValidator = async () => {
-  try {
-    const { stake, provider, model, config } = validatorToUpdate.value
-    console.log('🚀 ~ handleUpdateValidator ~ config:', typeof config)
-    console.log('🚀 ~ handleUpdateValidator ~ config:', config)
-
-    if (stake <= 0 || !provider || !model || !config) {
-      notify({
-        title: 'Error',
-        text: 'Please fill all the required fields',
-        type: 'warning'
-      })
-      return
-    }
-    const contractConfig = JSON.parse(config || '{}')
-    const { result } = await $jsonRpc.call({
-      method: 'update_validator',
-      params: [selectedValidator.value?.address, stake, provider, model, contractConfig]
-=======
 async function handleCreateNewValidator() {
   try {
     await nodeStore.createNewValidator()
@@ -120,7 +29,6 @@
       title: 'OK',
       text: 'New validator created',
       type: 'success'
->>>>>>> 4b3efdf2
     })
   } catch (error) {
     console.error(error)
@@ -187,21 +95,9 @@
     </div>
     <div class="flex flex-col" id="tutorial-validators">
       <div class="flex flex-col text-xs w-full">
-<<<<<<< HEAD
-        <div
-          class="flex px-2 justify-between items-center hover:bg-slate-100 p-1 dark:hover:bg-zinc-700"
-          v-for="validator in validators"
-          :key="validator.id"
-        >
-          <div
-            class="flex items-center cursor-pointer"
-            @click="openUpdateValidatorModal(validator)"
-          >
-=======
         <div class="flex px-2 justify-between items-center hover:bg-slate-100 p-1 dark:hover:bg-zinc-700"
           v-for="validator in nodeStore.validators" :key="validator.id">
           <div class="flex items-center cursor-pointer" @click="nodeStore.openUpdateValidatorModal(validator)">
->>>>>>> 4b3efdf2
             <div class="flex dark:text-white text-primary">{{ validator.id }} -</div>
             <div class="flex flex-col items-start ml-2">
               <div class="flex">
@@ -224,15 +120,8 @@
       </div>
     </div>
     <div class="flex flex-col mt-4 w-full px-2">
-<<<<<<< HEAD
-      <button
-        @click="openCreateNewValidatorModal"
-        class="bg-primary hover:opacity-80 text-white font-semibold px-4 py-2 rounded"
-      >
-=======
       <button @click="nodeStore.openCreateNewValidatorModal"
         class="bg-primary hover:opacity-80 text-white font-semibold px-4 py-2 rounded">
->>>>>>> 4b3efdf2
         New Validator
       </button>
     </div>
@@ -251,101 +140,43 @@
         </div>
         <div class="flex flex-col p-2 mt-2">
           <p class="text-md font-semibold">Provider:</p>
-<<<<<<< HEAD
-          <select
-            class="p-2 w-full bg-slate-100 dark:bg-zinc-700 overflow-y-auto"
-            name=""
-            id=""
-            v-model="validatorToUpdate.provider"
-          >
-            <option
-              v-for="(_, provider) in nodeProviders"
-              :key="provider"
-              :value="provider"
-              :selected="provider === validatorToUpdate.provider"
-            >
-=======
           <select :class="nodeStore.validatorToUpdate.provider ? '' : 'border border-red-500'"
             class="p-2 w-full bg-slate-100 dark:bg-zinc-700 overflow-y-auto" name="" id=""
             v-model="nodeStore.validatorToUpdate.provider" required>
             <option v-for="(_, provider) in nodeStore.nodeProviders" :key="provider" :value="provider"
               :selected="provider === nodeStore.validatorToUpdate.provider">
->>>>>>> 4b3efdf2
               {{ provider }}
             </option>
           </select>
         </div>
         <div class="flex flex-col p-2 mt-2">
           <p class="text-md font-semibold">Model:</p>
-<<<<<<< HEAD
-          <select
-            class="p-2 w-full bg-slate-100 overflow-y-auto dark:bg-zinc-700"
-            name=""
-            id=""
-            v-model="validatorToUpdate.model"
-          >
-            <option
-              v-for="model in nodeProviders[validatorToUpdate.provider]"
-              :key="model"
-              :value="model"
-              :selected="model === validatorToUpdate.model"
-            >
-=======
           <select :class="nodeStore.validatorToUpdate.model ? '' : 'border border-red-500'"
             class="p-2 w-full bg-slate-100 overflow-y-auto dark:bg-zinc-700" name="" id=""
             v-model="nodeStore.validatorToUpdate.model" required>
             <option v-for="model in nodeStore.nodeProviders[nodeStore.validatorToUpdate.provider]" :key="model"
               :value="model" :selected="model === nodeStore.validatorToUpdate.model">
->>>>>>> 4b3efdf2
               {{ model }}
             </option>
           </select>
         </div>
         <div class="flex flex-col p-2 mt-2">
           <p class="text-md font-semibold">Stake:</p>
-<<<<<<< HEAD
-          <input
-            type="number"
-            min="0.01"
-            v-model="validatorToUpdate.stake"
-            class="p-2 w-full bg-slate-100 dark:bg-zinc-700"
-            required
-          />
-=======
           <input type="number" min="0.01" v-model="nodeStore.validatorToUpdate.stake"
             :class="nodeStore.validatorToUpdate.stake ? '' : 'border border-red-500'"
             class="p-2 w-full bg-slate-100 dark:bg-zinc-700" required />
->>>>>>> 4b3efdf2
         </div>
         <div class="flex flex-col p-2 mt-2">
           <p class="text-md font-semibold">Config:</p>
 
-<<<<<<< HEAD
-          <textarea
-            name=""
-            id=""
-            rows="5"
-            cols="60"
-            class="p-2 max-h-64 w-full bg-slate-100 dark:bg-zinc-700"
-            v-model="validatorToUpdate.config"
-          >
-=======
           <textarea name="" id="" rows="5" cols="60" class="p-2 max-h-64 w-full bg-slate-100 dark:bg-zinc-700"
             v-model="nodeStore.validatorToUpdate.config">
->>>>>>> 4b3efdf2
           </textarea>
         </div>
       </div>
       <div class="flex flex-col mt-4 w-full">
-<<<<<<< HEAD
-        <button
-          @click="handleUpdateValidator"
-          class="bg-primary hover:opacity-80 text-white font-semibold px-4 py-2 rounded"
-        >
-=======
         <button @click="handleUpdateValidator" :disabled="!nodeStore.updateValidatorModelValid"
           class="bg-primary hover:opacity-80 text-white font-semibold px-4 py-2 rounded disabled:opacity-80">
->>>>>>> 4b3efdf2
           Save
         </button>
       </div>
@@ -358,101 +189,43 @@
         </div>
         <div class="flex flex-col p-2 mt-2">
           <p class="text-md font-semibold">Provider:</p>
-<<<<<<< HEAD
-          <select
-            class="p-2 w-full bg-slate-100 dark:bg-zinc-700 overflow-y-auto"
-            name=""
-            id=""
-            v-model="validatorToCreate.provider"
-          >
-            <option
-              v-for="(_, provider) in nodeProviders"
-              :key="provider"
-              :value="provider"
-              :selected="provider === validatorToCreate.provider"
-            >
-=======
           <select :class="nodeStore.validatorToCreate.provider ? '' : 'border border-red-500'"
             class="p-2 w-full bg-slate-100 dark:bg-zinc-700 overflow-y-auto" name="" id=""
             v-model="nodeStore.validatorToCreate.provider" required>
             <option v-for="(_, provider) in nodeStore.nodeProviders" :key="provider" :value="provider"
               :selected="provider === nodeStore.validatorToCreate.provider">
->>>>>>> 4b3efdf2
               {{ provider }}
             </option>
           </select>
         </div>
         <div class="flex flex-col p-2 mt-2">
           <p class="text-md font-semibold">Model:</p>
-<<<<<<< HEAD
-          <select
-            class="p-2 w-full bg-slate-100 overflow-y-auto dark:bg-zinc-700"
-            name=""
-            id=""
-            v-model="validatorToCreate.model"
-          >
-            <option
-              v-for="model in nodeProviders[validatorToCreate.provider]"
-              :key="model"
-              :value="model"
-              :selected="model === validatorToCreate.model"
-            >
-=======
           <select :class="nodeStore.validatorToCreate.model ? '' : 'border border-red-500'"
             class="p-2 w-full bg-slate-100 overflow-y-auto dark:bg-zinc-700" name="" id=""
             v-model="nodeStore.validatorToCreate.model" required>
             <option v-for="model in nodeStore.nodeProviders[nodeStore.validatorToCreate.provider]" :key="model"
               :value="model" :selected="model === nodeStore.validatorToCreate.model">
->>>>>>> 4b3efdf2
               {{ model }}
             </option>
           </select>
         </div>
         <div class="flex flex-col p-2 mt-2">
           <p class="text-md font-semibold">Stake:</p>
-<<<<<<< HEAD
-          <input
-            type="number"
-            min="0.01"
-            v-model="validatorToCreate.stake"
-            class="p-2 w-full bg-slate-100 dark:bg-zinc-700"
-            required
-          />
-=======
           <input type="number" min="0.01" v-model="nodeStore.validatorToCreate.stake"
             :class="nodeStore.validatorToCreate.stake ? '' : 'border border-red-500'"
             class="p-2 w-full bg-slate-100 dark:bg-zinc-700" required />
->>>>>>> 4b3efdf2
         </div>
         <div class="flex flex-col p-2 mt-2">
           <p class="text-md font-semibold">Config:</p>
 
-<<<<<<< HEAD
-          <textarea
-            name=""
-            id=""
-            rows="5"
-            cols="60"
-            class="p-2 max-h-64 w-full bg-slate-100 dark:bg-zinc-700"
-            v-model="validatorToCreate.config"
-          >
-=======
           <textarea name="" id="" rows="5" cols="60" class="p-2 max-h-64 w-full bg-slate-100 dark:bg-zinc-700"
             v-model="nodeStore.validatorToCreate.config">
->>>>>>> 4b3efdf2
           </textarea>
         </div>
       </div>
       <div class="flex flex-col mt-4 w-full">
-<<<<<<< HEAD
-        <button
-          @click="handleCreateNewValidator"
-          class="bg-primary hover:opacity-80 text-white font-semibold px-4 py-2 rounded"
-        >
-=======
         <button @click="handleCreateNewValidator" :disabled="!nodeStore.createValidatorModelValid"
           class="bg-primary hover:opacity-80 text-white font-semibold px-4 py-2 rounded disabled:opacity-80">
->>>>>>> 4b3efdf2
           Create
         </button>
       </div>
