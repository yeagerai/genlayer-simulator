<script setup lang="ts">
import * as monaco from 'monaco-editor/esm/vs/editor/editor.api';
<<<<<<< HEAD
import { ref, shallowRef, watch, computed } from 'vue';
=======
import { pythonSyntaxDefinition } from '@/utils';
import { ref, shallowRef, watch, computed, onMounted } from 'vue';
>>>>>>> f38c3240
import { useContractsStore, useUIStore } from '@/stores';
import { type ContractFile } from '@/types';
import { usePythonSyntax } from '@/hooks';

const uiStore = useUIStore();
const contractStore = useContractsStore();
const props = defineProps<{
  contract: ContractFile;
}>();
const pythonSyntax = usePythonSyntax();

const editorElement = ref<HTMLDivElement | null>(null);
const containerElement = ref<HTMLElement | null | undefined>(null);
const editorRef = shallowRef<monaco.editor.IStandaloneCodeEditor | null>(null);
const theme = computed(() => (uiStore.mode === 'light' ? 'vs' : 'vs-dark'));

<<<<<<< HEAD
watch(
  () => editorElement.value,
  (newValue) => {
    if (!editorRef.value && newValue) {
      containerElement.value = editorElement.value?.parentNode?.parentElement;
      monaco.languages.register({ id: 'python' });
      monaco.languages.setMonarchTokensProvider('python', pythonSyntax);
      editorRef.value = monaco.editor.create(editorElement.value!, {
        value: props.contract.content || '',
        language: 'python',
        theme: theme.value,
        automaticLayout: true,
        formatOnPaste: true,
        formatOnType: true,
      });
      editorRef.value.onDidChangeModelContent(() => {
        contractStore.updateContractFile(props.contract.id!, {
          content: editorRef.value?.getValue() || '',
          updatedAt: new Date().toISOString(),
        });
      });
    }
  },
);
=======
function initEditor() {
  containerElement.value = editorElement.value?.parentElement;
  monaco.languages.register({ id: 'python' });
  monaco.languages.setMonarchTokensProvider('python', pythonSyntaxDefinition);
  editorRef.value = monaco.editor.create(editorElement.value!, {
    value: props.contract.content || '',
    language: 'python',
    theme: theme.value,
    automaticLayout: true,
    formatOnPaste: true,
    formatOnType: true,
  });
  editorRef.value.onDidChangeModelContent(() => {
    contractStore.updateContractFile(props.contract.id!, {
      content: editorRef.value?.getValue() || '',
      updatedAt: new Date().toISOString(),
    });
  });
}

onMounted(() => {
  initEditor();
});
>>>>>>> f38c3240

watch(
  () => uiStore.mode,
  (newValue) => {
    if (editorRef.value)
      editorRef.value.updateOptions({
        theme: newValue === 'light' ? 'vs' : 'vs-dark',
      });
  },
);
</script>

<template>
  <div ref="editorElement" class="h-full w-full"></div>
</template><|MERGE_RESOLUTION|>--- conflicted
+++ resolved
@@ -1,11 +1,6 @@
 <script setup lang="ts">
 import * as monaco from 'monaco-editor/esm/vs/editor/editor.api';
-<<<<<<< HEAD
-import { ref, shallowRef, watch, computed } from 'vue';
-=======
-import { pythonSyntaxDefinition } from '@/utils';
 import { ref, shallowRef, watch, computed, onMounted } from 'vue';
->>>>>>> f38c3240
 import { useContractsStore, useUIStore } from '@/stores';
 import { type ContractFile } from '@/types';
 import { usePythonSyntax } from '@/hooks';
@@ -22,36 +17,10 @@
 const editorRef = shallowRef<monaco.editor.IStandaloneCodeEditor | null>(null);
 const theme = computed(() => (uiStore.mode === 'light' ? 'vs' : 'vs-dark'));
 
-<<<<<<< HEAD
-watch(
-  () => editorElement.value,
-  (newValue) => {
-    if (!editorRef.value && newValue) {
-      containerElement.value = editorElement.value?.parentNode?.parentElement;
-      monaco.languages.register({ id: 'python' });
-      monaco.languages.setMonarchTokensProvider('python', pythonSyntax);
-      editorRef.value = monaco.editor.create(editorElement.value!, {
-        value: props.contract.content || '',
-        language: 'python',
-        theme: theme.value,
-        automaticLayout: true,
-        formatOnPaste: true,
-        formatOnType: true,
-      });
-      editorRef.value.onDidChangeModelContent(() => {
-        contractStore.updateContractFile(props.contract.id!, {
-          content: editorRef.value?.getValue() || '',
-          updatedAt: new Date().toISOString(),
-        });
-      });
-    }
-  },
-);
-=======
 function initEditor() {
   containerElement.value = editorElement.value?.parentElement;
   monaco.languages.register({ id: 'python' });
-  monaco.languages.setMonarchTokensProvider('python', pythonSyntaxDefinition);
+  monaco.languages.setMonarchTokensProvider('python', pythonSyntax);
   editorRef.value = monaco.editor.create(editorElement.value!, {
     value: props.contract.content || '',
     language: 'python',
@@ -71,7 +40,6 @@
 onMounted(() => {
   initEditor();
 });
->>>>>>> f38c3240
 
 watch(
   () => uiStore.mode,
