--- conflicted
+++ resolved
@@ -1,20 +1,12 @@
 import { defineStore } from 'pinia';
 import { ref } from 'vue';
 import type { TransactionItem } from '@/types';
-<<<<<<< HEAD
 import { useWebSocketClient, useGenlayer } from '@/hooks';
 import type { TransactionHash } from 'genlayer-js/types';
 import { useContractsStore } from '@/stores';
 
 export const useTransactionsStore = defineStore('transactionsStore', () => {
   const genlayer = useGenlayer();
-=======
-import { useRpcClient, useWebSocketClient } from '@/hooks';
-import { useContractsStore } from '@/stores';
-
-export const useTransactionsStore = defineStore('transactionsStore', () => {
-  const rpcClient = useRpcClient();
->>>>>>> ecd5cfbf
   const webSocketClient = useWebSocketClient();
   const transactions = ref<TransactionItem[]>([]);
   const contractsStore = useContractsStore();
@@ -47,11 +39,7 @@
       if (currentTx.type === 'deploy' && tx.status === 'FINALIZED') {
         contractsStore.addDeployedContract({
           contractId: currentTx.localContractId,
-<<<<<<< HEAD
-          address: tx.data.contract_address,
-=======
           address: tx.contractAddress,
->>>>>>> ecd5cfbf
           defaultState: '{}',
         });
       }
@@ -62,12 +50,9 @@
     }
   }
 
-<<<<<<< HEAD
   async function getTransaction(hash: TransactionHash) {
     return genlayer.client?.getTransaction({ hash });
   }
-=======
->>>>>>> ecd5cfbf
   async function refreshPendingTransactions() {
     const pendingTxs = transactions.value.filter(
       (tx: TransactionItem) => tx.status !== 'FINALIZED',
@@ -75,21 +60,10 @@
 
     await Promise.all(
       pendingTxs.map(async (tx) => {
-<<<<<<< HEAD
         const newTx = await getTransaction(tx.hash as TransactionHash);
         updateTransaction(newTx);
       }),
     );
-=======
-        const newTx = await getTransaction(tx.hash);
-        updateTransaction(newTx);
-      }),
-    );
-  }
-
-  async function getTransaction(hash: string) {
-    return rpcClient.getTransactionByHash(hash);
->>>>>>> ecd5cfbf
   }
 
   function clearTransactionsForContract(contractId: string) {
