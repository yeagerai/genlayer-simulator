import { defineStore } from 'pinia'
import type { ContractFile, MainStoreState, DeployedContract } from '@/types'
<<<<<<< HEAD
import { db, rpcClient } from '@/utils'
=======
import { rpcClient, getContractFileName } from '@/utils'
>>>>>>> e7c14dc8

const getInitialOPenedFiles = (): string[] => {
  const storage = localStorage.getItem('mainStore.openedFiles')
  if (storage) return storage.split(',')
  return []
}

export const useMainStore = defineStore('mainStore', {
  state: (): MainStoreState => {
    return {
      contractsModified: localStorage.getItem('mainStore.contractsModified') || '',
      contracts: [],
      openedFiles: getInitialOPenedFiles(),
      currentContractId: localStorage.getItem('mainStore.currentContractId') || '',
      deployedContracts: [],
      currentUserAddress: localStorage.getItem('mainStore.currentUserAddress') || '',
      nodeLogs: [],
      accounts: localStorage.getItem('mainStore.accounts')
        ? (localStorage.getItem('mainStore.accounts') || '').split(',')
        : [],
      contractTransactions: {}
    }
  },
  actions: {
    addContractFile(contract: ContractFile): void {
      const name = getContractFileName(contract.name)
      this.contracts.push({ ...contract, name })
    },
    removeContractFile(id: string): void {
      this.contracts = [...this.contracts.filter((c) => c.id !== id)]
      this.deployedContracts = [...this.deployedContracts.filter((c) => c.contractId !== id)]
    },
    updateContractFile(id: string, { name, content }: { name?: string; content?: string }) {
      this.contracts = [
        ...this.contracts.map((c) => {
          if (c.id === id) {
            const _name = getContractFileName(name || c.name)
            const _content = content || c.content
            return { ...c, name: _name, content: _content }
          }
          return c
        })
      ]
    },
    openFile(id: string) {
      const index = this.contracts.findIndex((c) => c.id === id)
      const openedIndex = this.openedFiles.findIndex((c) => c === id)

      if (index > -1 && openedIndex === -1) {
        this.openedFiles = [...this.openedFiles, id]
      }
      this.currentContractId = id
    },
    closeFile(id: string) {
      this.openedFiles = [...this.openedFiles.filter((c) => c !== id)]
      if (this.openedFiles.length > 0) {
        this.currentContractId = this.openedFiles[this.openedFiles.length - 1]
      } else {
        this.currentContractId = undefined
      }
    },
    addDeployedContract({ contractId, address, defaultState }: DeployedContract): void {
      const index = this.deployedContracts.findIndex((c) => c.contractId === contractId)
      if (index === -1)
        this.$patch((state) => state.deployedContracts.push({ contractId, address, defaultState }))
      else
        this.$patch(
          (state) => (state.deployedContracts[index] = { contractId, address, defaultState })
        )
    },
    removeDeployedContract(contractId: string): void {
      this.deployedContracts = [
        ...this.deployedContracts.filter((c) => c.contractId !== contractId)
      ]
    },
    setCurrentContractId(id?: string) {
      this.currentContractId = id
    },
    async generateNewAccount(): Promise<string | null> {
      try {
        const { result } = await rpcClient.call({
          method: 'create_account',
          params: []
        })
        if (result && result.status === 'success') {
          this.accounts = [...this.accounts, result.data.address]
          this.currentUserAddress = result.data.address
          return result.data.address
        }
        return null
      } catch (error) {
        console.error
        return null
      }
    },
    async resetStorage(): Promise<void> {
      try {
        localStorage.setItem('mainStore.contractsModified', '')
        localStorage.setItem('mainStore.currentContractId', '')
        localStorage.setItem('mainStore.openedFiles', '')
        await db.deployedContracts.clear()
        await db.contractFiles.clear()

        this.deployedContracts = []
        this.contracts = []
        this.currentContractId = ''
        this.openedFiles = []
      } catch (error) {
        console.error(error)
      }
    }
  }
})<|MERGE_RESOLUTION|>--- conflicted
+++ resolved
@@ -1,10 +1,6 @@
 import { defineStore } from 'pinia'
 import type { ContractFile, MainStoreState, DeployedContract } from '@/types'
-<<<<<<< HEAD
-import { db, rpcClient } from '@/utils'
-=======
-import { rpcClient, getContractFileName } from '@/utils'
->>>>>>> e7c14dc8
+import { rpcClient, getContractFileName, db } from '@/utils'
 
 const getInitialOPenedFiles = (): string[] => {
   const storage = localStorage.getItem('mainStore.openedFiles')
