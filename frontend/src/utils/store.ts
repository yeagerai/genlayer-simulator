import { useAccountsStore, useContractsStore, useTransactionsStore } from '@/stores'
import { db } from './db'
import { v4 as uuidv4 } from 'uuid'

// for old version and local storage
export const examplesNames = [
  'football_prediction_market.py',
  'llm_erc20.py',
  'storage.py',
  'user_storage.py',
  'wizard_of_coin.py'
]

export const setupStores = async () => {
<<<<<<< HEAD
  const contracts = useContractsStore()
  const accounts = useAccountsStore()
  const contractFiles = await db.contractFiles.toArray()
  
  if (contractFiles.filter((c) => c.example || examplesNames.includes(c.name)).length === 0) {
=======
  const contractsStore = useContractsStore()
  const accountsStore = useAccountsStore()
  const transactionsStore = useTransactionsStore()
  if (
    (await db.contractFiles.count()) === 0
  ) {
>>>>>>> 0801e972
    const contractsBlob = import.meta.glob('@/assets/examples/contracts/*.py', {
      query: '?raw',
      import: 'default'
    })
    for (const key of Object.keys(contractsBlob)) {
      const raw = await contractsBlob[key]()
      const name = key.split('/').pop() || 'ExampleContract.py'
      const contract = {
        id: uuidv4(),
        name,
        content: ((raw as string) || '').trim(),
        example: true
      }
      contractsStore.addContractFile(contract)
    }
  } else {
    contractsStore.contracts = await db.contractFiles.toArray()
  }

<<<<<<< HEAD
  contracts.deployedContracts = await db.deployedContracts.toArray()
  if (accounts.accounts.length < 1) {
    await accounts.generateNewAccount()
  } else {
    accounts.accounts = localStorage.getItem('accountsStore.accounts')
      ? (localStorage.getItem('accountsStore.accounts') || '').split(',')
      : []
=======
  contractsStore.deployedContracts = await db.deployedContracts.toArray()
  transactionsStore.transactions = await db.transactions.toArray()
  if ( accountsStore.accounts.length < 1) {
    await accountsStore.generateNewAccount()
  } else {
    accountsStore.accounts = localStorage.getItem('accountsStore.accounts') ?  (localStorage.getItem('accountsStore.accounts') || '').split(',') : []
>>>>>>> 0801e972
  }
}

export const getContractFileName = (name: string) => {
  const tokens = name.split('.')
  if (tokens.length > 0) {
    return `${tokens[0]}.gpy`
  }
  return `${name}.gpy`
}<|MERGE_RESOLUTION|>--- conflicted
+++ resolved
@@ -12,20 +12,12 @@
 ]
 
 export const setupStores = async () => {
-<<<<<<< HEAD
-  const contracts = useContractsStore()
-  const accounts = useAccountsStore()
+  const contractsStore = useContractsStore()
+  const accountsStore = useAccountsStore()
+  const transactionsStore = useTransactionsStore()
   const contractFiles = await db.contractFiles.toArray()
   
   if (contractFiles.filter((c) => c.example || examplesNames.includes(c.name)).length === 0) {
-=======
-  const contractsStore = useContractsStore()
-  const accountsStore = useAccountsStore()
-  const transactionsStore = useTransactionsStore()
-  if (
-    (await db.contractFiles.count()) === 0
-  ) {
->>>>>>> 0801e972
     const contractsBlob = import.meta.glob('@/assets/examples/contracts/*.py', {
       query: '?raw',
       import: 'default'
@@ -45,22 +37,12 @@
     contractsStore.contracts = await db.contractFiles.toArray()
   }
 
-<<<<<<< HEAD
-  contracts.deployedContracts = await db.deployedContracts.toArray()
-  if (accounts.accounts.length < 1) {
-    await accounts.generateNewAccount()
-  } else {
-    accounts.accounts = localStorage.getItem('accountsStore.accounts')
-      ? (localStorage.getItem('accountsStore.accounts') || '').split(',')
-      : []
-=======
   contractsStore.deployedContracts = await db.deployedContracts.toArray()
   transactionsStore.transactions = await db.transactions.toArray()
   if ( accountsStore.accounts.length < 1) {
     await accountsStore.generateNewAccount()
   } else {
     accountsStore.accounts = localStorage.getItem('accountsStore.accounts') ?  (localStorage.getItem('accountsStore.accounts') || '').split(',') : []
->>>>>>> 0801e972
   }
 }
 
