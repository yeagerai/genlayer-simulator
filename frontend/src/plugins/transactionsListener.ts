import { useContractsStore, useTransactionsStore } from '@/stores';
import type { TransactionItem } from '@/types';
import type { App } from 'vue';

const ENABLE_LOGS = false;

export const TransactionsListenerPlugin = {
  install(_app: App, { interval = 5000 }: { interval: number }) {
    const contractsStore = useContractsStore();
    const transactionsStore = useTransactionsStore();

    const listener = async () => {
      const pendingTxs = transactionsStore.transactions.filter(
        (tx: TransactionItem) =>
          tx.status !== 'FINALIZED' &&
          transactionsStore.processingQueue.findIndex(
            (q) => q.hash !== tx.hash,
          ) === -1,
      ) as TransactionItem[];

      transactionsStore.processingQueue.push(...pendingTxs);
      if (transactionsStore.processingQueue.length > 0) {
        for (const item of transactionsStore.processingQueue) {
<<<<<<< HEAD
          const tx = await transactionsStore.getTransaction(item.txId);
          if (!tx) {
=======
          const tx = await transactionsStore.getTransaction(item.hash);
          if (!tx?.data) {
>>>>>>> e4e4d16a
            // Remove the transaction from the processing queue and storage if not found
            transactionsStore.processingQueue =
              transactionsStore.processingQueue.filter(
                (t) => t.hash !== item.hash,
              );
            transactionsStore.removeTransaction(item);
          } else {
            const currentTx = transactionsStore.processingQueue.find(
<<<<<<< HEAD
              (t) => t.txId === tx?.id,
=======
              (t) => t.hash === tx?.data?.hash,
>>>>>>> e4e4d16a
            );
            transactionsStore.updateTransaction(tx);
            transactionsStore.processingQueue =
              transactionsStore.processingQueue.filter(
<<<<<<< HEAD
                (t) => t.txId !== tx?.id,
=======
                (t) => t.hash !== tx?.data?.hash,
>>>>>>> e4e4d16a
              );
            // if finalized and is contract add to the contract store dpeloyed
            if (tx?.status === 'FINALIZED' && currentTx?.type === 'deploy') {
              if (ENABLE_LOGS) {
                console.log('New deployed contract', currentTx);
              }

              contractsStore.addDeployedContract({
                contractId: currentTx.localContractId,
                address: tx.data.contract_address,
                defaultState: '{}',
              });
              currentTx.data.contractAddress = tx.data.contractAddress;
            }
          }
        }

        if (ENABLE_LOGS) {
          console.log(`There are ${pendingTxs.length} pending transactions`);
        }
      }
    };
    setInterval(listener, interval);
  },
};<|MERGE_RESOLUTION|>--- conflicted
+++ resolved
@@ -21,13 +21,8 @@
       transactionsStore.processingQueue.push(...pendingTxs);
       if (transactionsStore.processingQueue.length > 0) {
         for (const item of transactionsStore.processingQueue) {
-<<<<<<< HEAD
-          const tx = await transactionsStore.getTransaction(item.txId);
+          const tx = await transactionsStore.getTransaction(item.hash);
           if (!tx) {
-=======
-          const tx = await transactionsStore.getTransaction(item.hash);
-          if (!tx?.data) {
->>>>>>> e4e4d16a
             // Remove the transaction from the processing queue and storage if not found
             transactionsStore.processingQueue =
               transactionsStore.processingQueue.filter(
@@ -36,20 +31,12 @@
             transactionsStore.removeTransaction(item);
           } else {
             const currentTx = transactionsStore.processingQueue.find(
-<<<<<<< HEAD
-              (t) => t.txId === tx?.id,
-=======
-              (t) => t.hash === tx?.data?.hash,
->>>>>>> e4e4d16a
+              (t) => t.hash === tx?.hash,
             );
             transactionsStore.updateTransaction(tx);
             transactionsStore.processingQueue =
               transactionsStore.processingQueue.filter(
-<<<<<<< HEAD
-                (t) => t.txId !== tx?.id,
-=======
-                (t) => t.hash !== tx?.data?.hash,
->>>>>>> e4e4d16a
+                (t) => t.hash !== tx?.hash,
               );
             // if finalized and is contract add to the contract store dpeloyed
             if (tx?.status === 'FINALIZED' && currentTx?.type === 'deploy') {
