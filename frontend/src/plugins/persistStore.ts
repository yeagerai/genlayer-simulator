--- conflicted
+++ resolved
@@ -39,13 +39,9 @@
             })
             break
           case 'updateContractFile':
-<<<<<<< HEAD
-            await db.contractFiles.update(args[0] as string, args[1] as ContractFile)
-=======
             await db.contractFiles.update(args[0] as string, {
               ...(args[1] as ContractFile)
             })
->>>>>>> 4a06b068
             break
           case 'removeContractFile':
             await db.contractFiles.delete(args[0])
@@ -107,27 +103,7 @@
           default:
             break
         }
-      } else if (store.$id === 'transactionsStore') {
-        switch (name) {
-          case 'addTransaction':
-            await db.transactions.add(args[0])
-            break
-          case 'removeTransaction':
-            await db.transactions
-              .where('txId')
-              .equals(args[0] as string)
-              .delete()
-            break
-          case 'updateTransaction':
-            await db.transactions
-              .where('txId')
-              .equals((args[0] as any).id)
-              .modify({ data: args[0], status: args[0].status })
-            break
-          default:
-            break
-        }
-      }
+      } 
       console.log('PersistStorePlugin:::', { name, args, result })
     })
   })
