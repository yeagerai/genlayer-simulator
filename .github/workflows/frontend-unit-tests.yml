name: "Frontend Unit Tests"

on:
  workflow_call:
    secrets:
      codecov_token:
        required: true

jobs:
  frontend:
    runs-on: ubuntu-latest
    defaults:
      run:
        working-directory: frontend
    steps:
      - uses: actions/checkout@v4
      - name: Use Node.js
        uses: actions/setup-node@v4
        with:
          node-version: 20
      - name: Copy examples to assets
        run: cp -r examples frontend/src/assets/examples
        working-directory: .

      - run: npm ci
      - run: npm run coverage

      - name: Upload coverage reports to Codecov
<<<<<<< HEAD
=======

>>>>>>> c6de5369
        uses: codecov/codecov-action@v5.1.1
        with:
          verbose: true
          token: ${{ secrets.codecov_token }}
          fail_ci_if_error: true
          directory: frontend/coverage<|MERGE_RESOLUTION|>--- conflicted
+++ resolved
@@ -26,10 +26,7 @@
       - run: npm run coverage
 
       - name: Upload coverage reports to Codecov
-<<<<<<< HEAD
-=======
 
->>>>>>> c6de5369
         uses: codecov/codecov-action@v5.1.1
         with:
           verbose: true
